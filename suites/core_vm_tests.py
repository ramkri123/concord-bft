--- conflicted
+++ resolved
@@ -203,23 +203,6 @@
       Returns a list of file names.  Each file is a test to run.
       '''
       vmTests = os.path.join(self._userConfig["ethereum"]["testRoot"], "VMTests")
-<<<<<<< HEAD
-      testSubDirs = [
-         "vmArithmeticTest",
-         "vmBitwiseLogicOperation",
-         "vmRandomTest",
-         "vmPushDupSwapTest",
-         "vmSha3Test",
-         "vmBlockInfoTest",
-         "vmEnvironmentalInfo",
-         "vmIOandFlowOperations",
-         "vmLogTest",
-         "vmPerformance",
-         "vmSystemOperations",
-         "vmTests"
-      ]
-=======
->>>>>>> b75b1c59
       tests = []
       testSubDirs = None
 
