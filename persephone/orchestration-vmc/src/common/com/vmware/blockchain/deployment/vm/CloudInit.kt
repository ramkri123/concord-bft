--- conflicted
+++ resolved
@@ -55,11 +55,7 @@
             echo '{{gateway}}' > /concord/gateway
            
             tdnf install netmgmt -y
-<<<<<<< HEAD
-            netmgr ip4_address --set --interface eth0 --mode static --addr {{staticIp}}/24 --gateway {{gateway}}
-=======
             {{networkAddressCommand}}
->>>>>>> 9364b881
 
             touch /concord/config-local/concord.config
             echo '{{concordConfiguration}}' > /concord/config-local/concord.config
@@ -72,12 +68,7 @@
                     .replace("{{dockerPullCommand}}", dockerPullCommand)
                     .replace("{{concordConfiguration}}", concordConfiguration)
                     .replace("{{genesis}}", GenesisSerializer.toJson(genesis))
-<<<<<<< HEAD
-                    .replace("{{staticIp}}", ipAddress)
-                    .replace("{{gateway}}", gateway)
-=======
                     .replace("{{networkAddressCommand}}", networkAddressCommand)
->>>>>>> 9364b881
 
     /**
      * Convert an endpoint to a Docker Registry login command.
