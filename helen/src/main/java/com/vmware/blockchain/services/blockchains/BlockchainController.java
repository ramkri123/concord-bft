/*
 * Copyright (c) 2019 VMware, Inc. All rights reserved. VMware Confidential
 */

package com.vmware.blockchain.services.blockchains;

import static com.vmware.blockchain.services.blockchains.Blockchain.BlockchainType;
import static com.vmware.blockchain.services.blockchains.BlockchainController.DeploymentType.FIXED;
import static com.vmware.blockchain.services.blockchains.BlockchainController.DeploymentType.UNSPECIFIED;
import static com.vmware.blockchain.services.blockchains.BlockchainUtils.toInfo;

import java.util.Collections;
import java.util.List;
import java.util.Map;
import java.util.UUID;
import java.util.concurrent.CompletableFuture;
import java.util.stream.Collectors;
import java.util.stream.IntStream;

import javax.validation.Valid;
import javax.validation.constraints.NotNull;

import org.apache.logging.log4j.LogManager;
import org.apache.logging.log4j.Logger;
import org.springframework.beans.factory.annotation.Autowired;
import org.springframework.http.HttpStatus;
import org.springframework.http.ResponseEntity;
import org.springframework.security.access.prepost.PreAuthorize;
import org.springframework.web.bind.annotation.PathVariable;
import org.springframework.web.bind.annotation.RequestBody;
import org.springframework.web.bind.annotation.RequestMapping;
import org.springframework.web.bind.annotation.RequestMethod;
import org.springframework.web.bind.annotation.RestController;

import com.fasterxml.jackson.annotation.JsonIgnoreProperties;
import com.fasterxml.jackson.annotation.JsonProperty;
import com.google.common.collect.ImmutableMap;
import com.vmware.blockchain.auth.AuthHelper;
import com.vmware.blockchain.common.BadRequestException;
import com.vmware.blockchain.common.Constants;
import com.vmware.blockchain.common.ErrorCode;
import com.vmware.blockchain.common.ErrorCodeType;
import com.vmware.blockchain.common.NotFoundException;
import com.vmware.blockchain.common.fleetmanagment.FleetUtils;
import com.vmware.blockchain.deployment.v1.ConcordModelSpecification;
import com.vmware.blockchain.deployment.v1.CreateClusterRequest;
import com.vmware.blockchain.deployment.v1.DeploymentSessionIdentifier;
import com.vmware.blockchain.deployment.v1.DeploymentSpecification;
import com.vmware.blockchain.deployment.v1.MessageHeader;
import com.vmware.blockchain.deployment.v1.OrchestrationSiteIdentifier;
import com.vmware.blockchain.deployment.v1.OrchestrationSiteInfo;
import com.vmware.blockchain.deployment.v1.PlacementSpecification;
import com.vmware.blockchain.deployment.v1.PlacementSpecification.Entry;
import com.vmware.blockchain.deployment.v1.PlacementSpecification.Type;
import com.vmware.blockchain.deployment.v1.ProvisioningServiceGrpc.ProvisioningServiceStub;
import com.vmware.blockchain.deployment.v1.StreamClusterDeploymentSessionEventRequest;
import com.vmware.blockchain.operation.OperationContext;
import com.vmware.blockchain.services.blockchains.Blockchain.NodeEntry;
import com.vmware.blockchain.services.blockchains.replicas.Replica.ReplicaType;
import com.vmware.blockchain.services.blockchains.replicas.ReplicaService;
import com.vmware.blockchain.services.blockchains.zones.ZoneService;
import com.vmware.blockchain.services.clients.Client.ClientType;
import com.vmware.blockchain.services.configuration.ConcordConfiguration;
import com.vmware.blockchain.services.profiles.DefaultProfiles;
import com.vmware.blockchain.services.profiles.Organization;
import com.vmware.blockchain.services.profiles.OrganizationService;
import com.vmware.blockchain.services.profiles.Roles;
import com.vmware.blockchain.services.tasks.Task;
import com.vmware.blockchain.services.tasks.Task.State;
import com.vmware.blockchain.services.tasks.TaskService;

import lombok.AllArgsConstructor;
import lombok.Getter;
import lombok.NoArgsConstructor;
import lombok.Setter;


/**
 * Controller to create and list blockchains.
 */
@RestController
public class BlockchainController {
    private static final Logger logger = LogManager.getLogger(BlockchainController.class);

    /**
     * The type of sites we want in the deployment.
     */
    public enum DeploymentType {
        FIXED,
        UNSPECIFIED
    }

    private static final Map<DeploymentType, PlacementSpecification.Type> enumMap =
            ImmutableMap.of(FIXED, Type.FIXED,
                            UNSPECIFIED, Type.UNSPECIFIED);

    private static final Map<BlockchainType, ConcordModelSpecification.BlockchainType> enumMapForBlockchainType =
            ImmutableMap.of(BlockchainType.ETHEREUM, ConcordModelSpecification.BlockchainType.ETHEREUM,
                    BlockchainType.DAML, ConcordModelSpecification.BlockchainType.DAML,
                    BlockchainType.HLF, ConcordModelSpecification.BlockchainType.HLF);

    @Getter
    @Setter
    @Valid
    @JsonIgnoreProperties(ignoreUnknown = true)
    static class BlockchainPost {
        @NotNull(message = "Consortium ID cannot be empty")
        private UUID consortiumId;
        @NotNull(message = "f count cannot be empty")
        @JsonProperty("f_count")
        private Integer fCount;
        @NotNull(message = "c count cannot be empty")
        @JsonProperty("c_count")
        private Integer cCount;
        @NotNull(message =  "Deployment type cannot be null")
        private DeploymentType deploymentType;
        private BlockchainType blockchainType;
        private List<UUID> zoneIds;
    }

    @Getter
    @Setter
    @JsonIgnoreProperties(ignoreUnknown = true)
    static class BlockchainPatch {
        private String ipList;
        private String rpcUrls;
        private String rpcCerts;
    }

    @Getter
    @Setter
    @NoArgsConstructor
    @AllArgsConstructor
    // This represents both the old node entry, and the new replica entry
    static class BlockchainReplicaBase {
        private String ip;
        private String url;
        private String cert;
        private UUID zoneId;
    }

    @Getter
    @Setter
    @NoArgsConstructor
    @Deprecated
    static class BlockchainNodeEntry extends BlockchainReplicaBase {
        UUID nodeId;

        public BlockchainNodeEntry(NodeEntry n) {
            super(n.getIp(), n.getUrl(), n.getCert(), n.getZoneId());
            nodeId = n.getNodeId();
        }
    }

    @Getter
    @Setter
    @NoArgsConstructor
    static class BlockchainReplicaEntry extends BlockchainReplicaBase {
        UUID replicaId;

        public BlockchainReplicaEntry(NodeEntry n) {
            super(n.getIp(), n.getUrl(), n.getCert(), n.getZoneId());
            replicaId = n.getNodeId();
        }
    }

    @Getter
    @Setter
    @NoArgsConstructor
    @AllArgsConstructor
    static class BlockchainGetResponse {
        private UUID id;
        private UUID consortiumId;
        private BlockchainType blockchainType;
        @Deprecated
        private List<BlockchainNodeEntry> nodeList;
        private List<BlockchainReplicaEntry> replicaList;

        public BlockchainGetResponse(Blockchain b) {
            this.id = b.getId();
            this.consortiumId = b.getConsortium();
            this.blockchainType = b.getType() == null ? BlockchainType.ETHEREUM : b.getType();
            // For the moment, return both node_list and replica_list
            this.nodeList = b.getNodeList().stream().map(BlockchainNodeEntry::new).collect(Collectors.toList());
            this.replicaList = b.getNodeList().stream().map(BlockchainReplicaEntry::new).collect(Collectors.toList());
        }
    }

    /**
     * Response from blockchain post, with a task id.
     */
    @Getter
    @Setter
    @AllArgsConstructor
    @NoArgsConstructor
    public static class BlockchainTaskResponse {
        private UUID taskId;
    }

    private BlockchainService blockchainService;
    private OrganizationService organizationService;

    private AuthHelper authHelper;
    private DefaultProfiles defaultProfiles;
    private TaskService taskService;
    private ProvisioningServiceStub client;
    private OperationContext operationContext;
    private ReplicaService replicaService;
    private ZoneService zoneService;
    private ConcordConfiguration concordConfiguration;

    @Autowired
    public BlockchainController(BlockchainService blockchainService,
                                OrganizationService organizationService,
                                AuthHelper authHelper,
                                DefaultProfiles defaultProfiles,
                                TaskService taskService,
                                ProvisioningServiceStub client,
                                OperationContext operationContext,
                                ReplicaService replicaService,
                                ZoneService zoneService,
                                ConcordConfiguration concordConfiguration) {
        this.blockchainService = blockchainService;
        this.organizationService = organizationService;
        this.authHelper = authHelper;
        this.defaultProfiles = defaultProfiles;
        this.taskService = taskService;
        this.client = client;
        this.operationContext = operationContext;
        this.replicaService = replicaService;
        this.zoneService = zoneService;
        this.concordConfiguration = concordConfiguration;
    }

    /**
     * Get the list of all blockchains.
     */
    @RequestMapping(path = "/api/blockchains", method = RequestMethod.GET)
    @PreAuthorize("@authHelper.isUser()")
    ResponseEntity<List<BlockchainGetResponse>> list() {
        List<Blockchain> chains = Collections.emptyList();
        // if we are operator, we can get all blockchains.
        if (authHelper.hasAnyAuthority(Roles.systemAdmin())) {
            chains = blockchainService.list();
        } else {
            // Otherwise, we can only see our consortium.
            chains = blockchainService.listByIds(authHelper.getAccessChains());
        }
        List<BlockchainGetResponse> idList = chains.stream().map(BlockchainGetResponse::new)
                .collect(Collectors.toList());
        return new ResponseEntity<>(idList, HttpStatus.OK);
    }

    /**
     * Get the blockchain details.
     */
    @RequestMapping(path = "/api/blockchains/{id}", method = RequestMethod.GET)
    @PreAuthorize("@authHelper.canAccessChain(#id)")
    ResponseEntity<BlockchainGetResponse> get(@PathVariable UUID id) throws NotFoundException {
        Blockchain b = blockchainService.get(id);
        BlockchainGetResponse br = new BlockchainGetResponse(b);
        return new ResponseEntity<>(br, HttpStatus.OK);
    }

    /**
     * The actual call which will contact server and add the model request.
     */
    private DeploymentSessionIdentifier createFixedSizeCluster(ProvisioningServiceStub client,
                                                               int clusterSize,
                                                               PlacementSpecification.Type placementType,
                                                               List<UUID> zoneIds,
                                                               BlockchainType blockchainType,
                                                               UUID consortiumId,
                                                               boolean deployDamlCommitter) throws Exception {
        List<Entry> list;
        if (placementType == Type.FIXED) {
            if (zoneIds.size() != clusterSize) {
                logger.info("Number of zones not equal to cluster size");
                throw new BadRequestException(ErrorCode.BAD_REQUEST);
            }
            list = zoneIds.stream()
                    .map(zoneService::get)
                    .map(z -> Entry.newBuilder()
                            .setType(placementType)
                            .setSite(OrchestrationSiteIdentifier.newBuilder()
                                             .setLow(z.getId().getLeastSignificantBits())
                                             .setHigh(z.getId().getMostSignificantBits())
                                             .build())
                            .setSiteInfo(toInfo(z))
                            .build())
                    .collect(Collectors.toList());
        } else {
            list = IntStream.range(0, clusterSize)
                    .mapToObj(i -> Entry.newBuilder()
                            .setType(placementType)
                            .setSite(OrchestrationSiteIdentifier.newBuilder()
                                             .setLow(1)
                                             .setHigh(i)
                                             .build())
                            .setSiteInfo(OrchestrationSiteInfo.newBuilder().build())
                            .build())
                    .collect(Collectors.toList());
        }

        var blockChainType = blockchainType == null ? ConcordModelSpecification.BlockchainType.ETHEREUM
                : enumMapForBlockchainType.get(blockchainType);

        ConcordModelSpecification spec;

        if (deployDamlCommitter) {
            var components = concordConfiguration.getComponentsByNodeType(ConcordModelSpecification
                    .NodeType.DAML_COMMITTER);

            spec = ConcordModelSpecification.newBuilder()
                    .setVersion(concordConfiguration.getVersion())
                    .setTemplate(concordConfiguration.getTemplate())
                    .addAllComponents(components)
                    .setBlockchainType(blockChainType)
                    .setNodeType(ConcordModelSpecification.NodeType.DAML_COMMITTER)
                    .build();
        } else {
            var components = concordConfiguration.getComponentsByBlockchainType(blockChainType);

            spec = ConcordModelSpecification.newBuilder()
                    .setVersion(concordConfiguration.getVersion())
                    .setTemplate(concordConfiguration.getTemplate())
                    .addAllComponents(components)
                    .setBlockchainType(blockChainType)
                    .setNodeType(ConcordModelSpecification.NodeType.NONE)
                    .build();
        }

        var genesis = ConcordConfiguration.getGenesisObject();
        var placementSpec = PlacementSpecification.newBuilder()
                .addAllEntries(list)
                .build();

        Map<String, String> properties = new HashMap<>();
        if (organizationService.get(authHelper.getOrganizationId()).getOrganizationProperties() != null) {
            properties.put(NodeProperty.Name.VM_PROFILE.toString(),
                    organizationService.get(authHelper.getOrganizationId()).getOrganizationProperties()
                            .getOrDefault(Constants.NODE_VM_PROFILE, "small"));
        }

        properties.put(NodeProperty.Name.BLOCKCHAIN_ID.toString(), consortiumId.toString());

        DeploymentSpecification deploySpec = DeploymentSpecification.newBuilder()
                .setModel(spec)
                .setPlacement(placementSpec)
                .setGenesis(genesis)
                .setConsortium(consortiumId.toString())
                .setProperties(
                        Properties.newBuilder()
                                .putAllValues(properties)
                                .build()
                )
                .build();

        var request = CreateClusterRequest.newBuilder()
                .setHeader(MessageHeader.newBuilder()
                                   .setId(operationContext.getId() != null ? operationContext.getId() : "").build())
                .setSpecification(deploySpec)
                .build();

        // Check that the API can be serviced normally after service initialization.
        var promise = new CompletableFuture<DeploymentSessionIdentifier>();
        client.createCluster(request, FleetUtils.blockedResultObserver(promise));
        return promise.get();
    }

    private int getMaxChains(UUID orgId) {
        // admins can create any number
        if (authHelper.isSystemAdmin()) {
            return Integer.MAX_VALUE;
        }

        Organization organization = organizationService.get(orgId);
        // default to one
        int m = 1;
        if (organization.getOrganizationProperties() != null) {
            String s = organization.getOrganizationProperties().getOrDefault(Constants.ORG_MAX_CHAINS, "1");
            m = Integer.parseInt(s);
        }
        // m == 0 means no limit
        return m == 0 ? Integer.MAX_VALUE : m;
    }

    /**
     * Create a new blockchain in the given consortium, with the specified nodes.
     * Note that after deployment we must remove the authtoken from the cache, since the user will
     * now have access to this blockchain
     * @throws Exception any exception
     */
    @RequestMapping(path = "/api/blockchains", method = RequestMethod.POST)
    @PreAuthorize("@authHelper.isConsortiumAdmin()")
    public ResponseEntity<BlockchainTaskResponse> createBlockchain(@Valid @RequestBody BlockchainPost body)
            throws Exception {

        // Determine whether or not we can create a new blockchain
        if (authHelper.getUpdateChains().size() >= getMaxChains(authHelper.getOrganizationId())) {
            logger.info("Request for too many blockdhains: current {}, limit {}",
                        authHelper.getUpdateChains().size(),
                        getMaxChains(authHelper.getOrganizationId()));
            throw new BadRequestException(ErrorCodeType.BLOCKCHAIN_LIMIT, authHelper.getUpdateChains().size());
        }

        final int clusterSize = body.getFCount() * 3 + body.getCCount() * 2 + 1;
        logger.info("Creating new blockchain. Cluster size {}", clusterSize);

        Task task = new Task();
        task.setState(Task.State.RUNNING);
        task = taskService.put(task);

        // Backwards compatibility: If no blockchain_type is set, use ETHEREUM
        BlockchainType blockchainType =
                body.getBlockchainType() == null ? BlockchainType.ETHEREUM : body.getBlockchainType();

        /*
        If the deployment type is FIXED
        zoneIds should not be null
        Number of zoneIds should be equal to 3F + 2C + 1
         */
        if (body.deploymentType == FIXED) {
            if (body.getZoneIds() == null
                    || body.getZoneIds().size() != clusterSize) {
                logger.info("Number of zones not equal to cluster size");
                throw new BadRequestException(ErrorCode.BAD_REQUEST);
            }
        }

        DeploymentSessionIdentifier dsId;

        Organization org = organizationService.get(authHelper.getOrganizationId());

        // true if we are deploying a DAML committer, else false
        // this is for DAML v2 deployment
        boolean deployDamlCommitter;

        if (blockchainType == BlockchainType.DAML) {
            if (org.getOrganizationProperties() != null
                && org.getOrganizationProperties().containsKey("DAML_V0")
                && org.getOrganizationProperties().get("DAML_V0").equals("enabled")) {
                deployDamlCommitter = false;
            } else {
                deployDamlCommitter = true;
            }
        } else {
            deployDamlCommitter = false;
        }


        dsId = createFixedSizeCluster(client, clusterSize,
                enumMap.get(body.deploymentType),
                body.getZoneIds(),
                blockchainType,
                body.consortiumId,
                deployDamlCommitter);

        ClientType clientType = ClientType.NONE;
        ReplicaType replicaType = ReplicaType.NONE;

        logger.info("Deployment started, id {} for the consortium id {}", dsId, body.consortiumId.toString());
        BlockchainObserver bo =
                new BlockchainObserver(authHelper, operationContext, blockchainService, replicaService, taskService,
                                       task.getId(), body.getConsortiumId(), null, blockchainType, replicaType,
                                       null);
        // Watch for the event stream
        StreamClusterDeploymentSessionEventRequest request = StreamClusterDeploymentSessionEventRequest.newBuilder()
                .setHeader(MessageHeader.newBuilder().build())
                .setSession(dsId)
                .build();
        client.streamClusterDeploymentSessionEvents(request, bo);
        logger.info("Deployment scheduled");

        return new ResponseEntity<>(new BlockchainTaskResponse(task.getId()), HttpStatus.ACCEPTED);
    }

    /**
     * Update the given blockchain.
     * @throws NotFoundException NotFoundException
     */
    @RequestMapping(path = "/api/blockchains/{id}", method = RequestMethod.PATCH)
    @PreAuthorize("@authHelper.canUpdateChain(#id)")
    public ResponseEntity<BlockchainTaskResponse> updateBlockchain(@PathVariable UUID id,
            @RequestBody BlockchainPatch body) throws NotFoundException {

        // Temporary: create a completed task that points to the default blockchain
        Task task = new Task();
        task.setState(State.SUCCEEDED);
        task.setMessage("Default Blockchain");
        task.setResourceId(defaultProfiles.getBlockchain().getId());
        if (task.getResourceId() != null) {
            task.setResourceLink("/api/blockchains/".concat(defaultProfiles.getBlockchain().getId().toString()));
        }
        task = taskService.put(task);

        return new ResponseEntity<>(new BlockchainTaskResponse(task.getId()), HttpStatus.ACCEPTED);
    }

<<<<<<< HEAD
=======
    /**
     * De-register the blockchain.
     */
    @RequestMapping(path = "/api/blockchains/{bid}", method = RequestMethod.PATCH)
    @PreAuthorize("@authHelper.canUpdateChain(#bid)")
    public ResponseEntity<BlockchainGetResponse> deRegister(@PathVariable("bid") UUID bid,
                                                                   @RequestBody BlockchainPatch body) throws Exception {
        Blockchain blockchain = blockchainService.get(bid);
        BlockchainState blockchainState = blockchain.getState();
        if (blockchainState != null) {
            if (blockchainState == BlockchainState.INACTIVE) {
                logger.info("Setting state to active so the blockchains can be de-registered");
                blockchain.setState(BlockchainState.ACTIVE);
            } else {
                logger.info("Blockchain State is active already: blockchain is de-registered");
            }
            logger.info("State cannot be null");
            throw new BadRequestException(ErrorCode.BAD_REQUEST);
        }
        blockchain = blockchainService.put(blockchain);
        return new ResponseEntity<>(new BlockchainGetResponse(blockchain), HttpStatus.ACCEPTED);
    }

    /**
     * Deploy a DAML Participant node for given DAML blockchain.
     */
    @RequestMapping(path = "/api/blockchains/{bid}/clients", method = RequestMethod.POST)
    @PreAuthorize("@authHelper.isConsortiumAdmin()")
    public ResponseEntity<BlockchainTaskResponse> createParticipant(@PathVariable("bid") UUID bid,
                                                                    @RequestBody ParticipantPost body)
                                                                    throws Exception {
        Task task = new Task();
        task.setState(Task.State.RUNNING);
        task = taskService.put(task);

        Blockchain blockchain = blockchainService.get(bid);

        BlockchainType blockchainType = blockchain.getType();

        List<Replica> nodeEntryList = blockchainService.getReplicas(bid);

        String ipList = String.join(",", nodeEntryList.stream().filter(k -> k.getReplicaType()
                                                                            != Replica.ReplicaType.DAML_PARTICIPANT)
                .map(nodeEntry -> nodeEntry.getPrivateIp() + ":50051")
                .collect(Collectors.toList()));

        Map<String, String> properties = new HashMap<>();
        properties.put(NodeProperty.Name.COMMITTERS.toString(), ipList);
        if (organizationService.get(authHelper.getOrganizationId()).getOrganizationProperties() != null) {
            properties.put(NodeProperty.Name.VM_PROFILE.toString(),
                           organizationService.get(authHelper.getOrganizationId()).getOrganizationProperties()
                                   .getOrDefault(Constants.NODE_VM_PROFILE, "small"));
        }


        if (blockchainType != BlockchainType.DAML) {
            logger.info("Participant node can be deployed only for DAML blockchains.");
            throw new BadRequestException(ErrorCode.BAD_REQUEST);
        }

        UUID bcConsortium = blockchain.getConsortium();

        properties.put(NodeProperty.Name.BLOCKCHAIN_ID.toString(), bcConsortium.toString());

        List<UUID> zoneIdList = body.getZoneIds();

        DeploymentSessionIdentifier dsId =  createParticipantCluster(client,
                                                                     zoneIdList,
                                                                     bcConsortium,
                                                                     properties);

        logger.info("Deployment for participant node started, id {} for the consortium id {}", dsId,
                    blockchain.getConsortium().toString());

        BlockchainObserver bo =
                new BlockchainObserver(authHelper, operationContext, blockchainService, replicaService, taskService,
                                       task.getId(), bcConsortium, bid, blockchainType,
                                       Replica.ReplicaType.DAML_PARTICIPANT);
        // Watch for the event stream

        StreamClusterDeploymentSessionEventRequest request = StreamClusterDeploymentSessionEventRequest.newBuilder()
                .setHeader(MessageHeader.newBuilder().build())
                .setSession(dsId)
                .build();

        client.streamClusterDeploymentSessionEvents(request, bo);
        logger.info("Deployment scheduled");

        return new ResponseEntity<>(new BlockchainTaskResponse(task.getId()), HttpStatus.ACCEPTED);
    }
>>>>>>> 30639ecc
}<|MERGE_RESOLUTION|>--- conflicted
+++ resolved
@@ -497,8 +497,6 @@
         return new ResponseEntity<>(new BlockchainTaskResponse(task.getId()), HttpStatus.ACCEPTED);
     }
 
-<<<<<<< HEAD
-=======
     /**
      * De-register the blockchain.
      */
@@ -589,5 +587,4 @@
 
         return new ResponseEntity<>(new BlockchainTaskResponse(task.getId()), HttpStatus.ACCEPTED);
     }
->>>>>>> 30639ecc
 }