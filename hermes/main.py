--- conflicted
+++ resolved
@@ -11,15 +11,9 @@
 import tempfile
 from time import strftime, localtime
 
-<<<<<<< HEAD
-from suites import (contract_compiler_tests, core_vm_tests, daml_tests,
-                    ext_rpc_tests, lint_e2e_tests, helen_api_tests, hlf_tests, performance_tests,
-                    persephone_tests, regression_tests, sample_dapp_tests, simple_st_test, time_tests, truffle_tests,
-=======
 from suites import (asset_transfer_tests, contract_compiler_tests, core_vm_tests, daml_tests,
                     ext_rpc_tests, lint_e2e_tests, hlf_tests, performance_tests, persephone_tests,
                     pytest_suite, regression_tests, simple_st_test, truffle_tests,
->>>>>>> 6b8f106a
                     ui_tests, websocket_rpc_tests)
 
 from util import html, json_helper
@@ -27,13 +21,9 @@
 log = None
 suites = ["ContractCompilerTests", "CoreVMTests",
           "LintTests", "ExtendedRPCTests", "HelenAPITests", "HlfTests", "PerformanceTests", "PersephoneTests",
-<<<<<<< HEAD
-          "RegressionTests", "SampleDAppTests", "SimpleStateTransferTest", "TimeTests", "TruffleTests", "UiTests", "WebSocketRPCTests"]
-=======
           "RegressionTests", "SampleSuite", "SimpleStateTransferTest", "TimeTests", "TruffleTests", "UiTests",
           "WebSocketRPCTests"]
 
->>>>>>> 6b8f106a
 
 def main():
    startTime = datetime.datetime.now()
