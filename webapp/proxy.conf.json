--- conflicted
+++ resolved
@@ -9,13 +9,9 @@
     "pathRewrite": {
       "^/assets/static": "/static"
     }
-<<<<<<< HEAD
-  }
-=======
   },
   "/swagger": {
     "target": "http://localhost:32773",
     "secure": false
   },
->>>>>>> 39ca36cf
 }