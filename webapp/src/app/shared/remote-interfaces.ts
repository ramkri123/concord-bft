--- conflicted
+++ resolved
@@ -50,7 +50,7 @@
   value: string;
   input: string;
   nonce: number;
-<<<<<<< HEAD
+  status: number;
 }
 
 export interface EthSendTransactionParams {
@@ -84,7 +84,3 @@
     blockHash: string;
   };
 }
-=======
-  status: number;
-}
->>>>>>> b4f5e8ed
