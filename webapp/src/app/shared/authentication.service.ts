/*
 * Copyright 2018 VMware, all rights reserved.
 */

import { Injectable } from '@angular/core';
import { HttpClient } from '@angular/common/http';
import { BehaviorSubject, Observable } from 'rxjs';
import { map } from 'rxjs/operators';

import { Personas, PersonaService } from './persona.service';
import { User } from '../users/shared/user.model';

@Injectable()
export class AuthenticationService {
  private userSubject: BehaviorSubject<User>;
  readonly user: Observable<User>;
  agreement: any = { accepted: false };

  constructor(private personaService: PersonaService, private http: HttpClient) {
    this.userSubject = new BehaviorSubject<User>({
      email: localStorage['helen.email'],
      persona: localStorage['helen.persona']
    });
    this.user = this.userSubject.asObservable();
    this.personaService.currentPersona = localStorage['helen.persona'];
  }

  isAuthenticated() {
    return localStorage['helen.email'] !== undefined;
  }

  handleLogIn(email: string, password: string, persona: Personas) {
    password = '';
    localStorage.setItem('helen.email', email);
    localStorage.setItem('helen.password', password);
    this.personaService.currentPersona = persona;
    this.userSubject.next({
      email: email,
      persona: persona
    });
  }

  logIn(email: string, password: string, persona: Personas) {
    const url = 'api/login';
    return this.http.post<{ email: string, password: string }>(url, { email: email, password: password }).pipe(
      map((response) => {
        this.handleLogIn(email, password, persona);
        return response;
      })
    );
  }

  changePassword(email: string, newPassword: string) {
    const url = 'api/change-password';
    return this.http.post<{ email: string, password: string }>(
      url, {
        email: email,
        password: newPassword
      }
    );
  }

  logOut() {
    localStorage.removeItem('helen.email');
    localStorage.removeItem('helen.persona');
    this.personaService.currentPersona = undefined;
    this.userSubject.next({ email: localStorage['helen.email'], persona: localStorage['helen.persona'] });
  }

  checkForLegalAgreements(): Observable<any> {
<<<<<<< HEAD
    return this.http.get('api/agreements/1').pipe(
        map((response) => {
          this.agreement = response;
=======
    return this.http.get('/api/agreements/1').pipe(
      map((response) => {
        this.agreement = response;
>>>>>>> 107ee144

        return response;
      }),
    );
  }

  acceptLegalAgreement(params: any): Observable<any> {
    return this.http.patch<any>('api/agreements/1', params);
  }

  // TODO: Use country list from CSP VIP
  getCountryList(): Array<string> {
    return [
      `AUSTRALIA`,
      `CANADA`,
      `FRANCE`,
      `UNITED STATES`,
      `---------------`,
      `AFGHANISTAN`,
      `ALBANIA`,
      `ALGERIA`,
      `AMERICAN SAMOA`,
      `ANDORRA`,
      `ANGOLA`,
      `ANGUILLA`,
      `ANTARCTICA`,
      `ANTIGUA AND BARBUDA`,
      `ARGENTINA`,
      `ARUBA`,
      `AUSTRIA`,
      `BAHAMAS`,
      `BAHRAIN`,
      `BANGLADESH`,
      `BARBADOS`,
      `BELARUS`,
      `BELGIUM`,
      `BELIZE`,
      `BENIN`,
      `BERMUDA`,
      `BHUTAN`,
      `BOLIVIA`,
      `BONAIRE`,
      `BOSNIA AND HERZEGOVINA`,
      `BOTSWANA`,
      `BRAZIL`,
      `BRITISH INDIAN OCEAN TERRITORY`,
      `BRUNEI DARUSSALAM`,
      `BULGARIA`,
      `BURKINA FASO`,
      `BURUNDI`,
      `CAMBODIA`,
      `CAMEROON`,
      `CAPE VERDE`,
      `CAYMAN ISLANDS`,
      `CENTRAL AFRICAN REPUBLIC`,
      `CHAD`,
      `CHILE`,
      `CHINA`,
      `CHRISTMAS ISLAND`,
      `COCOS (KEELING) ISLANDS`,
      `COLOMBIA`,
      `COMOROS`,
      `COOK ISLANDS`,
      `COSTA RICA`,
      `CROATIA`,
      `CURACAO`,
      `CYPRUS`,
      `CZECH REPUBLIC`,
      `CÔTE D'IVOIRE`,
      `DEMOCRATIC REPUBLIC OF THE CONGO`,
      `DENMARK`,
      `DJIBOUTI`,
      `DOMINICA`,
      `DOMINICAN REPUBLIC`,
      `ECUADOR`,
      `EGYPT`,
      `EL SALVADOR`,
      `EQUATORIAL GUINEA`,
      `ERITREA`,
      `ESTONIA`,
      `ETHIOPIA`,
      `FALKLAND ISLANDS (MALVINAS)`,
      `FAROE ISLANDS`,
      `FIJI`,
      `FINLAND`,
      `FRENCH GUIANA`,
      `FRENCH POLYNESIA`,
      `FRENCH SOUTHERN TERRITORIES`,
      `GABON`,
      `GAMBIA`,
      `GEORGIA`,
      `GERMANY`,
      `GHANA`,
      `GIBRALTAR`,
      `GREECE`,
      `GREENLAND`,
      `GRENADA`,
      `GUADELOUPE`,
      `GUAM`,
      `GUATEMALA`,
      `GUERNSEY`,
      `GUINEA`,
      `GUINEA-BISSAU`,
      `GUYANA`,
      `HAITI`,
      `HEARD ISLAND AND MCDONALD ISLANDS`,
      `HOLY SEE (VATICAN CITY STATE)`,
      `HONDURAS`,
      `HONG KONG`,
      `HUNGARY`,
      `ICELAND`,
      `INDIA`,
      `INDONESIA`,
      `IRAQ`,
      `IRELAND`,
      `ISLE OF MAN`,
      `ISRAEL`,
      `ITALY`,
      `JAMAICA`,
      `JAPAN`,
      `JERSEY`,
      `JORDAN`,
      `KAZAKHSTAN`,
      `KENYA`,
      `KIRIBATI`,
      `KOREA, REPUBLIC OF`,
      `KUWAIT`,
      `KYRGYZSTAN`,
      `LAO PEOPLE\\'S DEMOCRATIC REPUBLIC`,
      `LATVIA`,
      `LEBANON`,
      `LESOTHO`,
      `LIBERIA`,
      `LIBYAN ARAB JAMAHIRIYA`,
      `LIECHTENSTEIN`,
      `LITHUANIA`,
      `LUXEMBOURG`,
      `MACAO`,
      `MACEDONIA, THE FORMER YUGOSLAV REPUBLIC OF`,
      `MADAGASCAR`,
      `MALAWI`,
      `MALAYSIA`,
      `MALDIVES`,
      `MALI`,
      `MALTA`,
      `MARSHALL ISLANDS`,
      `MARTINIQUE`,
      `MAURITANIA`,
      `MAURITIUS`,
      `MAYOTTE`,
      `MEXICO`,
      `MICRONESIA, FEDERATED STATES OF`,
      `MOLDOVA, REPUBLIC OF`,
      `MONACO`,
      `MONGOLIA`,
      `MONTENEGRO`,
      `MONTSERRAT`,
      `MOROCCO`,
      `MOZAMBIQUE`,
      `MYANMAR`,
      `NAMIBIA`,
      `NAURU`,
      `NEPAL`,
      `NETHERLANDS`,
      `NETHERLANDS ANTILLES`,
      `NEW CALEDONIA`,
      `NEW ZEALAND`,
      `NICARAGUA`,
      `NIGER`,
      `NIGERIA`,
      `NIUE`,
      `NORFOLK ISLAND`,
      `NORTHERN MARIANA ISLANDS`,
      `NORWAY`,
      `OMAN`,
      `PAKISTAN`,
      `PALAU`,
      `PANAMA`,
      `PAPUA NEW GUINEA`,
      `PARAGUAY`,
      `PERU`,
      `PHILIPPINES`,
      `PITCAIRN`,
      `POLAND`,
      `PORTUGAL`,
      `PUERTO RICO`,
      `QATAR`,
      `ROMANIA`,
      `RUSSIAN FEDERATION`,
      `RWANDA`,
      `RÉUNION`,
      `SABA`,
      `SAINT BARTHÉLEMY`,
      `SAINT EUSTATIUS`,
      `SAINT HELENA`,
      `SAINT KITTS AND NEVIS`,
      `SAINT LUCIA`,
      `SAINT MARTIN`,
      `SAINT PIERRE AND MIQUELON`,
      `SAINT VINCENT AND THE GRENADINES`,
      `SAMOA`,
      `SAN MARINO`,
      `SAO TOME AND PRINCIPE`,
      `SAUDI ARABIA`,
      `SCOTLAND`,
      `SENEGAL`,
      `SERBIA`,
      `SEYCHELLES`,
      `SIERRA LEONE`,
      `SINGAPORE`,
      `SLOVAKIA`,
      `SLOVENIA`,
      `SOLOMON ISLANDS`,
      `SOMALIA`,
      `SOUTH AFRICA`,
      `SOUTH GEORGIA AND THE SOUTH SANDWICH ISLANDS`,
      `SPAIN`,
      `SRI LANKA`,
      `SURINAME`,
      `SVALBARD AND JAN MAYEN`,
      `SWAZILAND`,
      `SWEDEN`,
      `SWITZERLAND`,
      `TAIWAN`,
      `TAJIKISTAN`,
      `TANZANIA, UNITED REPUBLIC OF`,
      `THAILAND`,
      `TIMOR-LESTE`,
      `TOGO`,
      `TOKELAU`,
      `TONGA`,
      `TRINIDAD AND TOBAGO`,
      `TUNISIA`,
      `TURKEY`,
      `TURKMENISTAN`,
      `TURKS AND CAICOS ISLANDS`,
      `TUVALU`,
      `UGANDA`,
      `UKRAINE`,
      `UNITED ARAB EMIRATES`,
      `UNITED KINGDOM`,
      `UNITED STATES MINOR OUTLYING ISLANDS`,
      `URUGUAY`,
      `UZBEKISTAN`,
      `VANUATU`,
      `VENEZUELA, BOLIVARIAN REPUBLIC OF`,
      `VIET NAM`,
      `VIRGIN ISLANDS, BRITISH`,
      `VIRGIN ISLANDS, U.S.`,
      `WALLIS AND FUTUNA`,
      `YEMEN`,
      `ZAMBIA`,
      `ZIMBABWE`,
      `ÅLAND ISLANDS`,
    ];

  }

}<|MERGE_RESOLUTION|>--- conflicted
+++ resolved
@@ -68,16 +68,9 @@
   }
 
   checkForLegalAgreements(): Observable<any> {
-<<<<<<< HEAD
     return this.http.get('api/agreements/1').pipe(
-        map((response) => {
-          this.agreement = response;
-=======
-    return this.http.get('/api/agreements/1').pipe(
       map((response) => {
         this.agreement = response;
->>>>>>> 107ee144
-
         return response;
       }),
     );
