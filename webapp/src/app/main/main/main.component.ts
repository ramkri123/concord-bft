--- conflicted
+++ resolved
@@ -5,17 +5,14 @@
 import { Component, NgZone, OnDestroy, OnInit, ViewChild } from '@angular/core';
 import { Router } from '@angular/router';
 import { Subscription } from 'rxjs';
+
 import { ClrDropdown } from '@clr/angular';
 
 import { AuthenticationService } from '../../shared/authentication.service';
 import { ErrorAlertService } from '../../shared/global-error-handler.service';
 import { Personas, PersonaService } from '../../shared/persona.service';
 import { TaskManagerService } from '../../shared/task-manager.service';
-<<<<<<< HEAD
 import { TourService } from '../../shared/tour.service';
-=======
-import { TourService } from "../../shared/tour.service";
->>>>>>> 19dbebbb
 
 @Component({
   selector: 'athena-main',
