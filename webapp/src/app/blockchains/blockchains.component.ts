--- conflicted
+++ resolved
@@ -24,23 +24,7 @@
 
   selected: Array<Blockchain>;
 
-<<<<<<< HEAD
   constructor() {
-=======
-  constructor(
-    private blockchainsService: BlockchainsService,
-    private orgService: OrgManagementService,
-    private kubeService: KubernetesService,
-    private fb: FormBuilder,
-    private translate: TranslateService,
-    private route: ActivatedRoute
-  ) {
-    this.gridOptions.getData = (params?: any) => {
-      return this.blockchainsService.getList(params);
-    };
-
-    this.handleGrid();
->>>>>>> 1ec6ed13
   }
 
   ngOnInit() {
@@ -58,52 +42,97 @@
     this.blockchainsList.grid.reload();
   }
 
-<<<<<<< HEAD
+  private getBlockchainFormData(): void {
+    this.orgService.getOrdererOrgs()
+      .subscribe(ordererOrgs => {
+        this.ordererOrgs = ordererOrgs.objects;
+      });
+    this.orgService.getUsableOrgs()
+      .subscribe(orgs => {
+        this.orgs = orgs.objects;
+      });
 
-=======
-  private handleGrid(): void {
-    this.gridOptions.paginationTitle = this.translate.instant('blockchains.grid.pagination.title');
+    this.kubeService.getList()
+      .subscribe(kubes => {
+        this.kubes = kubes.objects;
+      });
+  }
+
+  private createAddBlockchainForm() {
+    this.addBlockchainForm = this.fb.group({
+      name: ['', Validators.required],
+      peerOrg: ['', Validators.required],
+      consensusType: ['', Validators.required],
+      ordererOrg: ['', Validators.required],
+      kubernetes: ['', Validators.required],
+      createCli: [false, Validators.required],
+    });
+  }
+
+  private openModal(type: string): void {
+    this.formType = type;
+
+    switch (type) {
+      case 'add':
+        this.modalSize = 'md';
+        this.translate.get('blockchains.addBlockchainForm.title')
+          .subscribe(title => this.modalTitle = title);
+
+        break;
+
+      case 'delete':
+        this.modalSize = 'sm';
+        this.translate.get('blockchains.deleteBlockchainForm.title')
+          .subscribe(title => this.modalTitle = title);
+        break;
+    }
+
+    this.openModalForm = true;
+
+  }
+
+  private handleGrid(grid: any): void {
+    this.gridOptions.paginationTitle = grid.pagination.title;
 
     this.gridOptions.columns = [{
       id: 'name',
-      name: this.translate.instant('blockchains.grid.columns.name.title'),
+      name: grid.columns.name.title,
       type: 'link',
       genLink: (row: Blockchain) => {
         return `/blockchains/${row.id}`;
       }
     }, {
       id: 'consensusType',
-      name: this.translate.instant('blockchains.grid.columns.consensusType.title'),
+      name: grid.columns.consensusType.title,
       type: 'string'
     }, {
       id: 'state',
-      name: this.translate.instant('blockchains.grid.columns.status.title'),
+      name: grid.columns.status.title,
       type: 'string'
     }, {
       id: 'lastAction',
-      name: this.translate.instant('blockchains.grid.columns.action.title'),
+      name: grid.columns.action.title,
       type: 'string'
     }, {
       id: 'k8sDashboardUrl',
-      name: this.translate.instant('blockchains.grid.columns.k8sDashboardUrl.title'),
+      name: grid.columns.k8sDashboardUrl.title,
       type: 'externalLink',
       genLink: (row: Blockchain) => {
         return row.k8sDashboardUrl;
       }
     }, {
       id: 'fabricExplorerUrl',
-      name: this.translate.instant('blockchains.grid.columns.fabricExplorerUrl.title'),
+      name: grid.columns.fabricExplorerUrl.title,
       type: 'externalLink',
       genLink: (row: Blockchain) => {
         return row.fabricExplorerUrl;
       }
     }, {
       id: 'createdOn',
-      name: this.translate.instant('blockchains.grid.columns.created.title'),
+      name: grid.columns.created.title,
       type: 'date'
     }
     ];
   }
->>>>>>> 1ec6ed13
 
 }