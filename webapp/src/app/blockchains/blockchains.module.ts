--- conflicted
+++ resolved
@@ -17,11 +17,8 @@
 import { ChannelsModule } from '../channels/channels.module';
 import { GridModule } from '../grid/grid.module';
 import { BlockchainsComponent } from './blockchains.component';
-<<<<<<< HEAD
 import { BlockchainsService } from './shared/blockchains.service';
 import { KubernetesService } from '../kubernetes/shared/kubernetes.service';
-=======
->>>>>>> 1ec6ed13
 import { BlockchainComponent } from './blockchain/blockchain.component';
 import { BlockchainsListComponent } from './blockchains-list/blockchains-list.component';
 import { BlockchainFormComponent } from './blockchain-form/blockchain-form.component';
@@ -44,13 +41,8 @@
   declarations: [
     BlockchainsComponent,
     BlockchainComponent,
-<<<<<<< HEAD
     BlockchainsListComponent,
     BlockchainFormComponent,
-  ],
-  providers: [BlockchainsService, KubernetesService]
-=======
   ]
->>>>>>> 1ec6ed13
 })
 export class BlockchainsModule { }