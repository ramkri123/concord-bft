--- conflicted
+++ resolved
@@ -11,13 +11,9 @@
   top: .41667rem;
 }
 .header-nav clr-dropdown {
-<<<<<<< HEAD
-	padding: 0 1rem;
+  padding: 0 1rem;
 }
 
 .header .header-actions > .dropdown .dropdown-toggle.nav-icon clr-icon[shape^="cog"] {
   transform: translate(-50%, -50%);
-=======
-  padding: 0 1rem;
->>>>>>> 6a3895d0
 }