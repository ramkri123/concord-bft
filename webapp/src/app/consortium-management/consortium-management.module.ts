--- conflicted
+++ resolved
@@ -11,13 +11,9 @@
 import { CommonModule } from '@angular/common';
 import { TranslateModule } from '@ngx-translate/core';
 
-<<<<<<< HEAD
-=======
 import { ClarityModule } from '@clr/angular';
 
 import { GridModule } from '../grid/grid.module';
-import { ConsortiumService } from './shared/consortium.service';
->>>>>>> b7d47448
 import { ConsortiumManagementComponent } from './consortium-management.component';
 
 @NgModule({
