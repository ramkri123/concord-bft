/*
 * Copyright 2018 VMware, all rights reserved.
 */

import { BrowserModule } from '@angular/platform-browser';
import { BrowserAnimationsModule } from '@angular/platform-browser/animations';
import { NgModule } from '@angular/core';
import { HttpClient, HttpClientModule } from '@angular/common/http';
import { RouterModule, Routes } from '@angular/router';
import { ClarityModule } from '@clr/angular';
import { TranslateLoader, TranslateModule } from '@ngx-translate/core';
import { TranslateHttpLoader } from '@ngx-translate/http-loader';

import { DashboardModule } from './dashboard/dashboard.module';
import { NodesModule } from './nodes/nodes.module';
import { BlocksModule } from './blocks/blocks.module';
<<<<<<< HEAD
=======
import { TestingModule } from './testing/testing.module';
>>>>>>> 39ca36cf

import { AppComponent } from './app.component';

const appRoutes: Routes = [
  { path: '',
    redirectTo: 'dashboard',
    pathMatch: 'full'
  }
];

export function HttpLoaderFactory(http: HttpClient) {
  return new TranslateHttpLoader(http, '/assets/static/i18n/', '.json');
}

@NgModule({
  declarations: [
    AppComponent
  ],
  imports: [
    BrowserModule,
    BrowserAnimationsModule,
    HttpClientModule,
    ClarityModule,
    RouterModule.forRoot(appRoutes, {enableTracing: true}),
    TranslateModule.forRoot({
      loader: {
        provide: TranslateLoader,
        useFactory: HttpLoaderFactory,
        deps: [HttpClient]
      }
    }),
    DashboardModule,
    NodesModule,
<<<<<<< HEAD
    BlocksModule
=======
    BlocksModule,
    TestingModule
>>>>>>> 39ca36cf
  ],
  providers: [],
  bootstrap: [AppComponent]
})
export class AppModule { }<|MERGE_RESOLUTION|>--- conflicted
+++ resolved
@@ -14,10 +14,7 @@
 import { DashboardModule } from './dashboard/dashboard.module';
 import { NodesModule } from './nodes/nodes.module';
 import { BlocksModule } from './blocks/blocks.module';
-<<<<<<< HEAD
-=======
 import { TestingModule } from './testing/testing.module';
->>>>>>> 39ca36cf
 
 import { AppComponent } from './app.component';
 
@@ -51,12 +48,8 @@
     }),
     DashboardModule,
     NodesModule,
-<<<<<<< HEAD
-    BlocksModule
-=======
     BlocksModule,
     TestingModule
->>>>>>> 39ca36cf
   ],
   providers: [],
   bootstrap: [AppComponent]
