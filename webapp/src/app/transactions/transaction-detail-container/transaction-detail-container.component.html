<<<<<<< HEAD
<div class="p-2 break-word">
  <h2 class="page-title">
      <clr-icon shape="file" size="30"></clr-icon>
      {{'transactions.title' | translate}}: {{transactionHash}}
  </h2>
  <app-transaction-details [transactionHash]="transactionHash"></app-transaction-details>
</div>
=======
<div class="p-2 bg-header">
  <div class="row">
    <div class="col-md flex-items-xs-middle media">
      <a *ngIf="blockNumber" [routerLink]="['/blocks', blockNumber]">
        <clr-icon shape="circle-arrow" class="is-highlight" size="28" dir="left"></clr-icon>
      </a>
      <h2 class="mt-0 pl-1">{{transaction?.hash}}</h2>
    </div>
  </div>
  <dl class="break-word">
    <dt>{{'transactions.hash' | translate}}</dt>
    <dd>{{transaction?.hash}}</dd>
    <dt>{{'transactions.from' | translate}}</dt>
    <dd>{{transaction?.from}}</dd>
    <dt *ngIf="transaction?.to">{{'transactions.to' | translate}}</dt>
    <dd *ngIf="transaction?.to">{{transaction.to}}</dd>
    <dt *ngIf="transaction?.contractAddress">{{'transactions.contractAddress' | translate}}</dt>
    <dd *ngIf="transaction?.contractAddress">{{transaction.contractAddress}}</dd>
    <dt *ngIf="transaction?.value">{{'transactions.value' | translate}}</dt>
    <dd *ngIf="transaction?.value">{{transaction?.value}}</dd>
    <dt *ngIf="transaction?.input">{{'transactions.input' | translate}}</dt>
    <dd *ngIf="transaction?.input">{{transaction?.input}}</dd>
    <dt>{{'transactions.nonce' | translate}}</dt>
    <dd>{{transaction?.nonce}}</dd>
    <dt>{{'transactions.status' | translate}}</dt>
    <dd>{{(transaction?.status ? 'transactions.success' : 'transactions.failure') | translate}}</dd>
  </dl>
</div>
>>>>>>> b5ff0444
<|MERGE_RESOLUTION|>--- conflicted
+++ resolved
@@ -1,38 +1,7 @@
-<<<<<<< HEAD
 <div class="p-2 break-word">
   <h2 class="page-title">
       <clr-icon shape="file" size="30"></clr-icon>
       {{'transactions.title' | translate}}: {{transactionHash}}
   </h2>
   <app-transaction-details [transactionHash]="transactionHash"></app-transaction-details>
-</div>
-=======
-<div class="p-2 bg-header">
-  <div class="row">
-    <div class="col-md flex-items-xs-middle media">
-      <a *ngIf="blockNumber" [routerLink]="['/blocks', blockNumber]">
-        <clr-icon shape="circle-arrow" class="is-highlight" size="28" dir="left"></clr-icon>
-      </a>
-      <h2 class="mt-0 pl-1">{{transaction?.hash}}</h2>
-    </div>
-  </div>
-  <dl class="break-word">
-    <dt>{{'transactions.hash' | translate}}</dt>
-    <dd>{{transaction?.hash}}</dd>
-    <dt>{{'transactions.from' | translate}}</dt>
-    <dd>{{transaction?.from}}</dd>
-    <dt *ngIf="transaction?.to">{{'transactions.to' | translate}}</dt>
-    <dd *ngIf="transaction?.to">{{transaction.to}}</dd>
-    <dt *ngIf="transaction?.contractAddress">{{'transactions.contractAddress' | translate}}</dt>
-    <dd *ngIf="transaction?.contractAddress">{{transaction.contractAddress}}</dd>
-    <dt *ngIf="transaction?.value">{{'transactions.value' | translate}}</dt>
-    <dd *ngIf="transaction?.value">{{transaction?.value}}</dd>
-    <dt *ngIf="transaction?.input">{{'transactions.input' | translate}}</dt>
-    <dd *ngIf="transaction?.input">{{transaction?.input}}</dd>
-    <dt>{{'transactions.nonce' | translate}}</dt>
-    <dd>{{transaction?.nonce}}</dd>
-    <dt>{{'transactions.status' | translate}}</dt>
-    <dd>{{(transaction?.status ? 'transactions.success' : 'transactions.failure') | translate}}</dd>
-  </dl>
-</div>
->>>>>>> b5ff0444
+</div>