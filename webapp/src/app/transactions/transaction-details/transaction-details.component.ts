--- conflicted
+++ resolved
@@ -16,11 +16,7 @@
   @Input() transactionHash: string;
 
   transaction: Transaction;
-<<<<<<< HEAD
 
-=======
-  loading = false;
->>>>>>> 351506fe
   constructor(private athenaApiService: AthenaApiService) { }
 
   ngOnInit() {
