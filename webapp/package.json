--- conflicted
+++ resolved
@@ -9,15 +9,9 @@
     "build:local:prod": "ng build --prod --deploy-url assets/ && npm run build:move",
     "build:local:dev": "ng build --deploy-url assets/ && npm run build:move",
     "build:move": "cp -a dist/. ../priv/www/assets && mv ../priv/www/assets/index.html ../priv/www",
-<<<<<<< HEAD
-    "test": "ng test",
-    "lint": "ng lint",
-    "lint-fix": "ng lint -fix",
-=======
     "test": "ng test --source-map=false",
     "lint": "ng lint athena-ui",
     "lint-fix": "ng lint athena-ui --fix",
->>>>>>> 351506fe
     "e2e": "ng e2e --port 49152 --proxy-config e2e-proxy.conf.json"
   },
   "private": true,
