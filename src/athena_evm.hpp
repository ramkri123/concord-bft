--- conflicted
+++ resolved
@@ -8,10 +8,6 @@
 #include <map>
 #include <vector>
 #include <log4cplus/loggingmacros.h>
-<<<<<<< HEAD
-=======
-#include "common/json.hpp"
->>>>>>> 1abb5f9c
 #include "common/utils.hpp"
 #include "evm.h"
 #include "athena_types.hpp"
@@ -106,21 +102,6 @@
       ath_emit_log
 };
 
-<<<<<<< HEAD
-=======
-class EVMInitParams {
-public:
-   EVMInitParams(nlohmann::json genesis_block);
-   std::map<std::vector<uint8_t>, uint64_t> get_default_accounts();
-   int get_chainID();
-private:
-   int chainID; // chain ID from genesis block
-   // The map of default account with their preset balance values
-   std::map<std::vector<uint8_t>, uint64_t> default_accounts;
-};
-
->>>>>>> 1abb5f9c
-
 class EVM {
 public:
    EVM();
