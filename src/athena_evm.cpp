// Copyright 2018 VMware, all rights reserved
//
// Athena Ethereum VM management.

#include <iostream>
#include <cstring>
#include <stdexcept>
#include <memory>
#include <log4cplus/loggingmacros.h>

#include "athena_evm.hpp"
#include "athena_exception.hpp"
#include "athena_kvb_storage.hpp"
#include "athena_log.hpp"
#include "athena_types.hpp"
#include "common/rlp.hpp"
#include "common/athena_eth_hash.hpp"
#include "kvb/BlockchainInterfaces.h"
#include "kvb/HashDefs.h"
#include "kvb/slice.h"
#include "kvb/HexTools.h"

#ifdef USE_HERA
#include "hera.h"
#else
#include "evmjit.h"
#endif

using namespace com::vmware::athena;
using log4cplus::Logger;

/**
 * Initialize the athena/evm context and start the evm instance.
 */
com::vmware::athena::EVM::EVM(EVMInitParams params)
   : logger(Logger::getInstance("com.vmware.athena.evm")),
     chainId(params.get_chainID())
{
#ifdef USE_HERA
   evminst = hera_create();
#else
   evminst = evmjit_create();
#endif

   if (!evminst) {
      LOG4CPLUS_FATAL(logger, "Could not create EVM instance");
      throw EVMException("Could not create EVM instance");
   }
   LOG4CPLUS_INFO(logger, "EVM started");
}

/**
 * Shutdown the EVM instance and destroy the athena context.
 */
com::vmware::athena::EVM::~EVM()
{
   evminst->destroy(evminst);
   LOG4CPLUS_INFO(logger, "EVM stopped");
}

/**
 * Run a contract, or just transfer value if the destination is not a
 * contract. Calling a contract can either be done with 'call' method or with
 * 'sendTransaction'. Generally pure methods (methods which don't change any
 * state) are called via 'call' method and all others are called via
 * 'sendTransaction' method. The 'sendTransaction' way requires that the
 * transaction is recorded. However for 'call' way there is no transaction to
 * record, it is a simple read storage operation.
 */
void com::vmware::athena::EVM::run(evm_message &message,
                                   KVBStorage &kvbStorage,
                                   evm_result &result /* out */)
{
   assert(message.kind != EVM_CREATE);

   std::vector<uint8_t> code;
   evm_uint256be hash;
   if (kvbStorage.get_code(message.destination, code, hash)) {
      LOG4CPLUS_DEBUG(logger, "Loaded code from " << message.destination);
      message.code_hash = hash;

      execute(message, kvbStorage, code, result);
   } else if (message.input_size == 0) {
      LOG4CPLUS_DEBUG(logger, "No code found at " << message.destination);

      if (!kvbStorage.is_read_only()) {
         uint64_t transfer_val = from_evm_uint256be(&message.value);

         try {
            uint64_t sender_balance = kvbStorage.get_balance(message.sender);
            uint64_t destination_balance =
               kvbStorage.get_balance(message.destination);

            // Don't allow if source account does not exist.
            if (!kvbStorage.account_exists(message.sender)) {
               result.status_code = EVM_FAILURE;
               LOG4CPLUS_INFO(logger, "Source account with address "
                              << message.sender << ", does not exist.");
            }

            // Don't allow if source account has insufficient balance.
            else if (sender_balance < transfer_val) {
               result.status_code = EVM_FAILURE;
               LOG4CPLUS_INFO(logger,
                              "Account with address " << message.sender <<
                              ", does not have sufficient funds (" <<
                              sender_balance << ").");
            }

            // Don't allow if destination account does not exist.
            else if (!kvbStorage.account_exists(message.destination)) {
               result.status_code = EVM_FAILURE;
               LOG4CPLUS_INFO(logger, "Destination account with address "
                              << message.destination << " does not exist.");
            }
            else {
               kvbStorage.set_balance(message.destination,
                                      destination_balance += transfer_val);
               kvbStorage.set_balance(message.sender,
                                      sender_balance -= transfer_val);
               result.status_code = EVM_SUCCESS;
               LOG4CPLUS_DEBUG(logger, "Transferred  " << transfer_val <<
                               " units to: " << message.destination <<
                               " from: " << message.sender);
            }
         } catch (...) {
            LOG4CPLUS_DEBUG(logger, "Failed to decode balances");
            result.status_code = EVM_FAILURE;
         }
      } else {
         LOG4CPLUS_DEBUG(logger,
                         "Balance transfer attempted in read-only mode.");
         result.status_code = EVM_FAILURE;
      }
   } else {
      LOG4CPLUS_DEBUG(logger, "Input data, but no code at " <<
                      message.destination << ", returning error code.");
      // attempted to run a contract that doesn't exist
      result.status_code = EVM_FAILURE;
   }
}

/**
 * Create a contract.
 */
void com::vmware::athena::EVM::create(evm_message &message,
                                      KVBStorage &kvbStorage,
                                      evm_result &result /* out */)
{
   assert(message.kind == EVM_CREATE);
   assert(message.input_size > 0);

   evm_address contract_address = contract_destination(message, kvbStorage);

   std::vector<uint8_t> code;
   evm_uint256be hash;
   if (!kvbStorage.get_code(contract_address, code, hash)) {
      LOG4CPLUS_DEBUG(logger, "Creating contract at " << contract_address);

      std::vector<uint8_t> create_code =
         std::vector<uint8_t>(message.input_data,
                              message.input_data+message.input_size);
      message.destination = contract_address;

      // we need a hash for this, or evmjit will cache its compilation under
      // something random
      message.code_hash = EthHash::keccak_hash(create_code);

      execute(message, kvbStorage, create_code, result);

      // TODO: check if the new contract is zero bytes in length;
      //       return error, not success in that case
      if (result.status_code == EVM_SUCCESS) {
         LOG4CPLUS_DEBUG(logger, "Contract created at " << contract_address <<
                         " with " << result.output_size << "bytes of code.");
         kvbStorage.set_code(contract_address,
                             result.output_data,
                             result.output_size);


         // There is a bug (either in evmjit or in our usage of evm) which
         // causes nested contract creation calls to give segmentation
         // fault. This bug also causes segmentation fault if we try to call
         // release method on result object in a normal contract creation call.
         // The reason is that `evmjit` stores a pointer to its internal data
         // inside evm_result's optional data storage and when the evm_result
         // objects scope ends we (or evm in case of nested call) call release
         // method to free memory from that pointer. However, this optional data
         // storage actually uses evm_result structure's create_address field to
         // store that pointer, in case of nested contract creation we store the
         // address of created contract into this field and it over-writes the
         // already stored pointer. This leads to seg-fault when freeing that
         // memory.  To fix this temporarily we just call release on result
         // object ourselves. Ideally only the owner of result object should
         // call release method on it and the result object itself should not be
         // used once we call release on it but this works until we find a
         // proper way.
         if (result.release) {
            result.release(&result);
            result.release = nullptr;
         }

         result.create_address = contract_address;
      }
   } else {
      LOG4CPLUS_DEBUG(logger, "Existing code found at " <<
                      message.destination << ", returning error code.");
      // attempted to call a contract that doesn't exist
      result.status_code = EVM_FAILURE;
   }

   // don't expose the address if it wasn't used
<<<<<<< HEAD
   if (result.status_code != EVM_SUCCESS) {
      result.create_address = zero_address;
   }
=======
   evm_address recorded_contract_address =
      result.status_code == EVM_SUCCESS ? contract_address : zero_address;
   if (message.depth == 0) {
      txhash = record_transaction(message, result,
                                  zero_address, /* creates are not addressed */
                                  recorded_contract_address,
                                  kvbStorage);
   }
}

/**
 * Increment the sender's nonce, Add the transaction and write a block with
 * it. Message call depth must be zero.
 */
evm_uint256be com::vmware::athena::EVM::record_transaction(
   const evm_message &message,
   const evm_result &result,
   const evm_address &to_override,
   const evm_address &contract_address,
   KVBStorage &kvbStorage)
{
   uint64_t nonce = kvbStorage.get_nonce(message.sender)+1;
   kvbStorage.set_nonce(message.sender, nonce);

   uint64_t transfer_val = from_evm_uint256be(&message.value);
   EthTransaction tx = {
   nonce : nonce,
   block_hash : zero_hash, // set to zero for now
   // set to zero for now - will be set correctly when block is recorded
   block_number : 0,
   from : message.sender,
   to : to_override,
   contract_address : contract_address,
   input : std::vector<uint8_t>(message.input_data,
                                message.input_data+message.input_size),
   status : result.status_code,
   value : transfer_val
   };
   kvbStorage.add_transaction(tx);

   evm_uint256be txhash = tx.hash();
   LOG4CPLUS_DEBUG(logger, "Recording transaction " << txhash);

   assert(message.depth == 0);
   kvbStorage.write_block();

   return txhash;
>>>>>>> 7a6c1fea
}

/**
 * Contract destination is the low 20 bytes of the SHA3 hash of the RLP encoding
 * of [sender_address, sender_nonce].
 */
evm_address com::vmware::athena::EVM::contract_destination(
   const evm_message &message,
   KVBStorage &kvbStorage)
{
   RLPBuilder rlpb;
   rlpb.start_list();

   // RLP building is done in reverse order - build flips it for us
   rlpb.add(kvbStorage.get_nonce(message.sender));
   rlpb.add(message.sender);
   std::vector<uint8_t> rlp = rlpb.build();

   // hash it
   evm_uint256be hash = EthHash::keccak_hash(rlp);

   // the lower 20 bytes are the address
   evm_address address;
   std::copy(hash.bytes+(sizeof(evm_uint256be)-sizeof(evm_address)),
             hash.bytes+sizeof(evm_uint256be),
             address.bytes);
   return address;
}

/**
 * Creates a new user account with 0 balance.
 * Generates a Keccak256 hash of the passphrase provided by the
 * user and uses its last 20 bytes as the account address.
 */
bool com::vmware::athena::EVM::new_account(
   const std::string& passphrase,
   KVBStorage &kvbStorage,
   evm_address& address /* OUT */)
{
   std::vector<uint8_t> vec(passphrase.begin(), passphrase.end());
   evm_uint256be hash = EthHash::keccak_hash(vec);

   std::copy(hash.bytes+(sizeof(evm_uint256be)-sizeof(evm_address)),
             hash.bytes+sizeof(evm_uint256be),
             address.bytes);

   if(kvbStorage.account_exists(address)) {
      return false;
   } else {
      kvbStorage.set_balance(address, 0);
      EthTransaction tx = {
         0,                      // nonce: TODO: get zero-address nonce?
         zero_hash,              // block_hash: will be set in write_block
         0,                      // block_number: will be set in write_block
         zero_address,           // from
         address,                // to
         zero_address,           // contract_address
         std::vector<uint8_t>(), // input
         EVM_SUCCESS,            // status
         0,                      // value
         0,                      // gas_price
         0,                      // gas_limit
         zero_hash,              // sig_r: TODO: sign for zero-address
         zero_hash,              // sig_s: TODO: sign for zero-address
         0                       // sig_v: TODO: sign for zero-address
      };
      kvbStorage.add_transaction(tx);
      kvbStorage.write_block();
      return true;
   }
}

void com::vmware::athena::EVM::execute(evm_message &message,
                                       KVBStorage &kvbStorage,
                                       const std::vector<uint8_t> &code,
                                       evm_result &result)
{
   // wrap an evm context in an athena context
   athena_context athctx = {{&athena_fn_table},
                            this,
                            &kvbStorage,
                            &logger};

   result = evminst->execute(evminst, &athctx.evmctx, EVM_BYZANTIUM,
                             &message, &code[0], code.size());
}

extern "C" {
/**
 * The next several ath_* functions are callbacks that the EVM uses to interact
 * with our state-keeping layer.
 */

   EVM* ath_object(const struct evm_context* evmctx) {
      return reinterpret_cast<const athena_context*>(evmctx)->ath_object;
   }

   const athena_context* ath_context(const struct evm_context* evmctx) {
      return reinterpret_cast<const athena_context*>(evmctx);
   }

   int ath_account_exists(struct evm_context* evmctx,
                          const struct evm_address* address) {
      LOG4CPLUS_INFO(*(ath_context(evmctx)->logger),
                     "EVM::account_exists called, address: " << *address);

      if (ath_context(evmctx)->kvbStorage->account_exists(*address)) {
         return 1;
      }
      return 0;
   }

   void ath_get_storage(struct evm_uint256be* result,
                        struct evm_context* evmctx,
                        const struct evm_address* address,
                        const struct evm_uint256be* key) {
      LOG4CPLUS_DEBUG(*(ath_context(evmctx)->logger),
                      "EVM::get_storage called, address: " << *address <<
                      " key: " << *key);

      *result = ath_context(evmctx)->kvbStorage->get_storage(*address, *key);
   }

   void ath_set_storage(struct evm_context* evmctx,
                        const struct evm_address* address,
                        const struct evm_uint256be* key,
                        const struct evm_uint256be* value) {
      LOG4CPLUS_DEBUG(*(ath_context(evmctx)->logger),
                      "EVM::set_storage called, address: " << *address <<
                      " key: " << *key << " value: " << *value);

      ath_context(evmctx)->kvbStorage->set_storage(*address, *key, *value);
   }

   void ath_get_balance(struct evm_uint256be* result,
                        struct evm_context* evmctx,
                        const struct evm_address* address) {
      LOG4CPLUS_INFO(*(ath_context(evmctx)->logger),
                     "EVM::get_balance called, address: " << *address);

      try {
         to_evm_uint256be(
            ath_context(evmctx)->kvbStorage->get_balance(*address), result);
      } catch (...) {
         // if the account's balance couldn't be deserialized, it's safest to
         // return zero from here
         to_evm_uint256be(0, result);
      }
   }

   size_t ath_get_code_size(struct evm_context* evmctx,
                            const struct evm_address* address) {
      LOG4CPLUS_INFO(*(ath_context(evmctx)->logger),
                     "ath_get_code_size called, address: " << *address);
      std::vector<uint8_t> code;
      evm_uint256be hash;
      if (ath_context(evmctx)->kvbStorage->get_code(*address, code, hash)) {
         return code.size();
      }

      return 0;
   }

   size_t ath_get_code(const uint8_t** result_code,
                       struct evm_context* evmctx,
                       const struct evm_address* address) {
      LOG4CPLUS_INFO(*(ath_context(evmctx)->logger),
                     "ath_get_code called, address: " << *address);

      std::vector<uint8_t> stored_code;
      evm_uint256be hash;
      if (ath_context(evmctx)->kvbStorage->get_code(
             *address, stored_code, hash)) {
         if (result_code) {
            *result_code = (uint8_t*)malloc(stored_code.size());
            if (*result_code) {
               memcpy(result_code, &stored_code[0], stored_code.size());
            }
         }
         return stored_code.size();
      }
      return 0;
   }

   void ath_selfdestruct(struct evm_context* evmctx,
                         const struct evm_address* address,
                         const struct evm_address* beneficiary) {
      LOG4CPLUS_INFO(*(ath_context(evmctx)->logger),
                     "ath_selfdestruct called, address: " << *address <<
                     " beneficiary: " << *beneficiary);

      // TODO: Actually self-destruct contract.
   }

   void ath_emit_log(struct evm_context* evmctx,
                     const struct evm_address* address,
                     const uint8_t* data,
                     size_t data_size,
                     const struct evm_uint256be topics[],
                     size_t topics_count) {
      LOG4CPLUS_INFO(*(ath_context(evmctx)->logger),
                     "EVM::emit_log called, address: " << *address);

      // TODO: Actually log the message.
   }

   void ath_call(struct evm_result* result,
                 struct evm_context* evmctx,
                 const struct evm_message* msg) {
      // create copy of message struct since
      // call function needs non-const message object
      evm_message call_msg = *msg;

      LOG4CPLUS_DEBUG(*(ath_context(evmctx)->logger),
                      "EVM::call called: " << call_msg);

      // our block-creation scheme will get confused if the EVM isn't
      // incrementing the depth for us
      assert(msg->depth > 0);

<<<<<<< HEAD
      ath_object(evmctx)->run(call_msg,
                              *(ath_context(evmctx)->kvbStorage),
                              *result);
=======
      // evm_result object sent by evm is un-initialized, not initializing it
      // can cause segmentation errors
      memset(result, 0, sizeof(evm_result));

      // txhash is a throw-away - we don't get a transaction from a call
      evm_uint256be txhash;
      if (msg->kind == EVM_CREATE) {
         ath_object(evmctx)->create(call_msg,
                                 *(ath_context(evmctx)->kvbStorage),
                                 *result,
                                 txhash);
      } else {
         ath_object(evmctx)->run(call_msg,
                                 *(ath_context(evmctx)->kvbStorage),
                                 *result,
                                 txhash);
      }
>>>>>>> 7a6c1fea
   }

   void ath_get_block_hash(struct evm_uint256be* result,
                           struct evm_context* evmctx,
                           int64_t number) {
      LOG4CPLUS_DEBUG(*(ath_context(evmctx)->logger),
                      "EVM::get_block_hash called, block: " << number);

      try {
         if (number < 0 ||
             (uint64_t)number >
	        ath_context(evmctx)->kvbStorage->current_block_number()) {
            // KVBlockchain internals assert that the value passed to get_block
            // is <= the latest block number
            *result = zero_hash;
         } else {
            EthBlock blk = ath_context(evmctx)->kvbStorage->get_block(number);
            *result = blk.hash;
         }
      } catch (...) {
         *result = zero_hash;
      }
   }

   void ath_get_tx_context(struct evm_tx_context* result,
                           struct evm_context* evmctx) {
      LOG4CPLUS_INFO(*(ath_context(evmctx)->logger),
                     "EVM::get_tx_context called");

      // TODO: Actually get the transaction context. For now, set to known
      // value. What is the "transaction context" anyway?
      memset(result, 0, sizeof(*result));
   }
}<|MERGE_RESOLUTION|>--- conflicted
+++ resolved
@@ -210,59 +210,9 @@
    }
 
    // don't expose the address if it wasn't used
-<<<<<<< HEAD
    if (result.status_code != EVM_SUCCESS) {
       result.create_address = zero_address;
    }
-=======
-   evm_address recorded_contract_address =
-      result.status_code == EVM_SUCCESS ? contract_address : zero_address;
-   if (message.depth == 0) {
-      txhash = record_transaction(message, result,
-                                  zero_address, /* creates are not addressed */
-                                  recorded_contract_address,
-                                  kvbStorage);
-   }
-}
-
-/**
- * Increment the sender's nonce, Add the transaction and write a block with
- * it. Message call depth must be zero.
- */
-evm_uint256be com::vmware::athena::EVM::record_transaction(
-   const evm_message &message,
-   const evm_result &result,
-   const evm_address &to_override,
-   const evm_address &contract_address,
-   KVBStorage &kvbStorage)
-{
-   uint64_t nonce = kvbStorage.get_nonce(message.sender)+1;
-   kvbStorage.set_nonce(message.sender, nonce);
-
-   uint64_t transfer_val = from_evm_uint256be(&message.value);
-   EthTransaction tx = {
-   nonce : nonce,
-   block_hash : zero_hash, // set to zero for now
-   // set to zero for now - will be set correctly when block is recorded
-   block_number : 0,
-   from : message.sender,
-   to : to_override,
-   contract_address : contract_address,
-   input : std::vector<uint8_t>(message.input_data,
-                                message.input_data+message.input_size),
-   status : result.status_code,
-   value : transfer_val
-   };
-   kvbStorage.add_transaction(tx);
-
-   evm_uint256be txhash = tx.hash();
-   LOG4CPLUS_DEBUG(logger, "Recording transaction " << txhash);
-
-   assert(message.depth == 0);
-   kvbStorage.write_block();
-
-   return txhash;
->>>>>>> 7a6c1fea
 }
 
 /**
@@ -483,29 +433,19 @@
       // incrementing the depth for us
       assert(msg->depth > 0);
 
-<<<<<<< HEAD
-      ath_object(evmctx)->run(call_msg,
-                              *(ath_context(evmctx)->kvbStorage),
-                              *result);
-=======
       // evm_result object sent by evm is un-initialized, not initializing it
       // can cause segmentation errors
       memset(result, 0, sizeof(evm_result));
 
-      // txhash is a throw-away - we don't get a transaction from a call
-      evm_uint256be txhash;
       if (msg->kind == EVM_CREATE) {
          ath_object(evmctx)->create(call_msg,
                                  *(ath_context(evmctx)->kvbStorage),
-                                 *result,
-                                 txhash);
+                                 *result);
       } else {
          ath_object(evmctx)->run(call_msg,
                                  *(ath_context(evmctx)->kvbStorage),
-                                 *result,
-                                 txhash);
-      }
->>>>>>> 7a6c1fea
+                                 *result);
+      }
    }
 
    void ath_get_block_hash(struct evm_uint256be* result,
