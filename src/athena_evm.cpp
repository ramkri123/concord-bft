// Copyright 2018 VMware, all rights reserved
//
// Athena Ethereum VM management.

#include <iostream>
#include <cstring>
#include <stdexcept>
#include <memory>
#include <log4cplus/loggingmacros.h>
#include <keccak.h>


#include "athena_evm.hpp"
#include "athena_log.hpp"
#include "athena_types.hpp"

#ifdef USE_HERA
#include "hera.h"
#else
#include "evmjit.h"
#endif

using namespace com::vmware::athena;
using log4cplus::Logger;

/**
 * Initialize the athena/evm context and start the evm instance.
 */
com::vmware::athena::EVM::EVM(EVMInitParams params)
   : logger(Logger::getInstance("com.vmware.athena.evm")),
     balances(params.get_initial_accounts()),
     chainId(params.get_chainID()) {
   // wrap an evm context in an athena context
   athctx = {{&athena_fn_table}, this};

   create_genesis_block();

#ifdef USE_HERA
   evminst = hera_create();
#else
   evminst = evmjit_create();
#endif

   if (!evminst) {
      LOG4CPLUS_FATAL(logger, "Could not create EVM instance");
      throw EVMException("Could not create EVM instance");
   }
   LOG4CPLUS_INFO(logger, "EVM started");
}

/**
 * Shutdown the EVM instance and destroy the athena context.
 */
com::vmware::athena::EVM::~EVM() {
   evminst->destroy(evminst);
   LOG4CPLUS_INFO(logger, "EVM stopped");
}

void com::vmware::athena::EVM::create_genesis_block() {
   // TODO: Create transactions for initial values.  See
   //       https://etherscan.io/txs?block=0.  Our transactions don't record
   //       value at the moment, so that needs to be added as well
   std::vector<evm_uint256be> txs;

   std::shared_ptr<EthBlock> blk = std::make_shared<EthBlock>();
   blk->number = 0;
   blk->parent_hash = zero_hash;
   blk->transactions = txs;
   blk->hash = hash_for_block(blk);
   blocks_by_hash[blk->hash] = blk;
   blocks_by_number[blk->number] = blk;
}

/**
 * Run a contract, or just transfer value if the destination is not a
 * contract. Calling a contract can either be done with 'call' method or with
 * 'sendTransaction'. Generally pure methods (methods which don't change any
 * state) are called via 'call' method and all others are called via
 * 'sendTransaction' method. The 'sendTransaction' way requires that the
 * transaction is recorded. However for 'call' way there is no transaction to
 * record, it is a simple read storage operation.
 */
void com::vmware::athena::EVM::run(evm_message &message,
                                   bool isTransaction,
                                   evm_result &result /* out */,
                                   evm_uint256be &txhash /* out */)
{
   assert(message.kind != EVM_CREATE);

   // We add the transaction to the pending list after evaluating it, but we
   // want the pending list to be in the order of execution start. This means
   // the child transactions will be added before their parent. To solve that,
   // remember where the latest point was before evaluation, so we can insert at
   // that point later.
   size_t pending_index = pending.size();

   std::vector<uint8_t> code;
   evm_uint256be hash;
   if (get_code(&message.destination, code, hash)) {
      LOG4CPLUS_DEBUG(logger, "Loaded code from " << message.destination);
      message.code_hash = hash;
      execute(message, code, result);

   } else if (message.input_size == 0) {
      LOG4CPLUS_DEBUG(logger, "No code found at " << message.destination);

      uint64_t transfer_val = from_evm_uint256be(&message.value);
<<<<<<< HEAD
      // All addresses exist by default. They are considered as accounts with
      // 0 balances. Hence, we never throw an account-not-found error. Instead
      // we will simply say that account does not have sufficient balance.
      if (balances.count(message.sender) == 0 ||
          balances[message.sender] < transfer_val) {
=======
      
      // Don't allow if source account does not exist.
      if (account_exists(&message.sender) == 0) {
         result.status_code = EVM_FAILURE;
         LOG4CPLUS_INFO(logger, "Source account with address " 
                        << message.sender << ", does not exist.");
      } 
      
      // Don't allow if source account has insufficient balance.
      else if (balances[message.sender] < transfer_val) {
>>>>>>> 4c322187
         result.status_code = EVM_FAILURE;
         LOG4CPLUS_INFO(logger, "Account with address " << message.sender <<
                        ", does not have sufficient funds (" <<
                        balances[message.sender] << ").");
      }
      
      // Don't allow if destination account does not exist.
      else if (account_exists(&message.destination) == 0) {
         result.status_code = EVM_FAILURE;
         LOG4CPLUS_INFO(logger, "Destination account with address " 
                        << message.destination << " does not exist.");
      }
      else {
         balances[message.destination] += transfer_val;
         balances[message.sender] -= transfer_val;
         result.status_code = EVM_SUCCESS;
         LOG4CPLUS_DEBUG(logger, "Transferred  " << transfer_val <<
                         " units to: " << message.destination <<
                         " from: " << message.sender);
      }
   } else {
      LOG4CPLUS_DEBUG(logger, "Input data, but no code at " <<
                      message.destination << ", returning error code.");
      // attempted to run a contract that doesn't exist
      result.status_code = EVM_FAILURE;
   }

   if (isTransaction) {
      txhash = record_transaction(pending_index, message, result,
                                  message.destination,
                                  zero_address); /* no contract created */
   } else if (message.depth == 0 && pending.size() > 0) {
      // our call generated other transactions - record their block
      record_block();
   }
}

/**
 * Create a contract.
 */
void com::vmware::athena::EVM::create(evm_message &message,
                                      evm_result &result /* out */,
                                      evm_uint256be &txhash /* out */)
{
   assert(message.kind == EVM_CREATE);
   assert(message.input_size > 0);

   // We add the transaction to the pending list after evaluating it, but we
   // want the pending list to be in the order of execution start. This means
   // the child transactions will be added before their parent. To solve that,
   // remember where the latest point was before evaluation, so we can insert at
   // that point later.
   size_t pending_index = pending.size();

   evm_address contract_address = contract_destination(message);

   std::vector<uint8_t> code;
   evm_uint256be hash;
   if (!get_code(contract_address, code, hash)) {
      LOG4CPLUS_DEBUG(logger, "Creating contract at " << contract_address);

      std::vector<uint8_t> create_code =
         std::vector<uint8_t>(message.input_data,
                              message.input_data+message.input_size);
      message.destination = contract_address;

      // we need a hash for this, or evmjit will cache its compilation under
      // something random
      message.code_hash = keccak_hash(create_code);

      execute(message, create_code, result);

      // TODO: check if the new contract is zero bytes in length;
      //       return error, not success in that case
      if (result.status_code == EVM_SUCCESS) {
         LOG4CPLUS_DEBUG(logger, "Contract created at " << contract_address <<
                         " with " << result.output_size << "bytes of code.");

         // store the hash as well, so we don't have to recompute it for every
         // execution
         code = std::vector<uint8_t>(result.output_data,
                                     result.output_data+result.output_size);
         hash = keccak_hash(code);

         contract_code[contract_address] =
            std::pair<std::vector<uint8_t>, evm_uint256be>(code, hash);
         result.create_address = contract_address;
      }
   } else {
      LOG4CPLUS_DEBUG(logger, "Existing code found at " <<
                      message.destination << ", returning error code.");
      // attempted to call a contract that doesn't exist
      result.status_code = EVM_FAILURE;
   }

   // don't expose the address if it wasn't used
   evm_address recorded_contract_address =
      result.status_code == EVM_SUCCESS ? contract_address : zero_address;
   txhash = record_transaction(pending_index, message, result,
                               zero_address, /* creates are not addressed */
                               recorded_contract_address);
}

/**
 * Compute the hash for the transaction, and put the record in storage.
 */
evm_uint256be com::vmware::athena::EVM::record_transaction(
   const size_t pending_index,
   const evm_message &message,
   const evm_result &result,
   const evm_address &to_override,
   const evm_address &contract_address)
{
   uint64_t nonce = get_nonce(message.sender);
   uint64_t transfer_val = from_evm_uint256be(&message.value);
   EthTransaction tx{
      .nonce = nonce,
      .from = message.sender,
      .to = to_override,
      .contract_address = contract_address,
      .input = std::vector<uint8_t>(message.input_data,
                                    message.input_data+message.input_size),
      .status = result.status_code,
      .value = transfer_val};

   evm_uint256be txhash = hash_for_transaction(tx);
   pending.insert(pending.begin()+pending_index, tx);
   LOG4CPLUS_DEBUG(logger, "Recording transaction " << txhash);

   if (message.depth == 0) {
      record_block();
   }

   return txhash;
}

void com::vmware::athena::EVM::record_block()
{
   // list of transaction hashes for the block
   std::vector<evm_uint256be> txlist;
   for (auto t: pending) {
      evm_uint256be th = hash_for_transaction(t);
      transactions[th] = t;
      txlist.push_back(th);
   }

   pending.clear();

   std::shared_ptr<EthBlock> blk = std::make_shared<EthBlock>();
   blk->number = next_block_number();
   blk->parent_hash = blocks_by_number[blk->number-1]->hash;
   blk->transactions = txlist;
   blk->hash = hash_for_block(blk);

   LOG4CPLUS_DEBUG(logger, "Recording block " << blk->number <<
                   " hash " << blk->hash);
   blocks_by_hash[blk->hash] = blk;
   blocks_by_number[blk->number] = blk;
}

/**
 * Get a transaction given its hash.
 */
EthTransaction com::vmware::athena::EVM::get_transaction(
   const evm_uint256be &txhash) const
{
   auto iter = transactions.find(txhash);
   if (iter != transactions.end()) {
      return iter->second;
   }

   throw TransactionNotFoundException();
}

/**
 * Get the value written at the given key in contract storage.
 */
evm_uint256be com::vmware::athena::EVM::get_storage_at(
   const evm_address &account, const evm_uint256be &key) const
{
   evm_uint256be result;
   get_storage(&result, &account, &key);
   return result;
}

/**
 * Get the list of blocks, starting at latest, and going back count-1 steps in
 * the chain.
 */
std::vector<std::shared_ptr<EthBlock>> com::vmware::athena::EVM::get_block_list(
   uint64_t latest, uint64_t count) const {
   if (latest > current_block_number()) {
      latest = current_block_number();
   }

   if (count > latest+1) {
      count = latest+1;
   }

   LOG4CPLUS_DEBUG(logger, "Getting block list from " << latest
                   << " to " << (latest-count));

   std::vector<std::shared_ptr<EthBlock>> result;
   for (int i = 0; i < count; i++) {
      result.push_back(blocks_by_number.find(latest-i)->second);
   }

   return result;
}

/**
 * Get block at given index.
 */
std::shared_ptr<EthBlock> com::vmware::athena::EVM::get_block_for_number(
   uint64_t number) const {
   auto iter = blocks_by_number.find(number);
   if (iter != blocks_by_number.end()) {
      return iter->second;
   }

   throw BlockNotFoundException();
}

/**
 * Get block for given hash.
 */
std::shared_ptr<EthBlock> com::vmware::athena::EVM::get_block_for_hash(
   evm_uint256be hash) const {
   auto iter = blocks_by_hash.find(hash);
   if (iter != blocks_by_hash.end()) {
      return iter->second;
   }

   throw BlockNotFoundException();
}

/**
 * Contract destination is the low 20 bytes of the SHA3 hash of the RLP encoding
 * of [sender_address, sender_nonce].
 */
evm_address com::vmware::athena::EVM::contract_destination(
   const evm_message &message)
{
   //TODO: write RLP encoding function
   // https://github.com/ethereum/wiki/wiki/RLP

   // length depends on value of nonce, so use expandable vector
   std::vector<uint8_t> rlp;

   // Build RLP encoding backward, then reverse before returning.
   // backward = nonce first, low bits first
   size_t nonce_bytes = 0;
   uint64_t nonce = get_nonce(message.sender);
   if (nonce < 0x80) {
      ++nonce_bytes;
      // very small numbers are represented by themselves
      rlp.push_back(nonce);
   } else {
      do {
         ++nonce_bytes;
         rlp.push_back(nonce & 0xff);
         nonce >>= 8;
      } while(nonce > 0);
      // prefix (0x80 = short string)
      rlp.push_back(0x80 + nonce_bytes);
      // for reference at list prefix
      ++nonce_bytes;
   }

   // now the address
   for (int i = sizeof(evm_address)-1; i >= 0; i--) {
      rlp.push_back(message.sender.bytes[i]);
   }
   // prefix (max 55 bytes for this particular encoding)
   assert(sizeof(evm_address) < 56);
   rlp.push_back(0x80 + sizeof(evm_address));

   // now the list prefix (0xc0 = short list)
   assert(sizeof(evm_address)+1+nonce_bytes < 56);
   rlp.push_back(0xc0 + sizeof(evm_address)+1+nonce_bytes);

   // get the RLP in the correct order
   std::reverse(rlp.begin(), rlp.end());

   // hash it
   evm_uint256be hash = keccak_hash(rlp);

   // the lower 20 bytes are the address
   evm_address address;
   std::copy(hash.bytes+(sizeof(evm_uint256be)-sizeof(evm_address)),
             hash.bytes+sizeof(evm_uint256be),
             address.bytes);
   return address;
}

/**
 * Compute the hash which will be used to reference the transaction.
 */
evm_uint256be com::vmware::athena::EVM::hash_for_transaction(
   const EthTransaction &tx) const
{
   //TODO: write RLP encoding function
   // https://github.com/ethereum/wiki/wiki/RLP

   /*
    * WARNING: This is not the same as Ethereum's transaction hash right now,
    * but is instead an approximation, in order to provide something to fill API
    * holes. For now, the plan is:
    *
    * RLP([nonce, from, to/contract_address, input])
    */

   std::vector<uint8_t> rlp;
   size_t field_length_count;
   size_t field_length;

   // Build RLP encoding backward, then reverse before returning.
   // backward = input first
   std::reverse_copy(tx.input.begin(), tx.input.end(), std::back_inserter(rlp));
   if (tx.input.size() < 56) {
      rlp.push_back(0x80 + tx.input.size());
   } else {
      field_length = tx.input.size();
      field_length_count = 0;
      do {
         ++field_length_count;
         rlp.push_back(field_length & 0xff);
         field_length >>= 8;
      } while (field_length > 0);
      rlp.push_back(0xb7 + field_length);
   }

   // now the to/contract address
   const evm_address &to = tx.contract_address == zero_address
      ? tx.to : tx.contract_address;
   std::reverse_copy(to.bytes, to.bytes+sizeof(evm_address),
                     std::back_inserter(rlp));
   // prefix (max 55 bytes for this particular encoding)
   static_assert(sizeof(evm_address) < 56,
                 "evm_address will not fit in short rlp string");
   rlp.push_back(0x80 + sizeof(evm_address));

   // now the from address
   std::reverse_copy(tx.from.bytes, tx.from.bytes+sizeof(evm_address),
                     std::back_inserter(rlp));
   // prefix (max 55 bytes for this particular encoding)
   static_assert(sizeof(evm_address) < 56,
                 "evm_address will not fit in short rlp string");
   rlp.push_back(0x80 + sizeof(evm_address));

   // and finally the nonce
   uint64_t nonce = tx.nonce;
   if (nonce < 0x80) {
      // very small numbers are represented by themselves
      rlp.push_back(nonce);
   } else {
      field_length_count = 0;
      do {
         ++field_length_count;
         rlp.push_back(nonce & 0xff);
         nonce >>= 8;
      } while(nonce > 0);
      // prefix (0x80 = short string)
      rlp.push_back(0x80 + field_length_count);
   }

   field_length = rlp.size();
   if (field_length < 56) {
      // 0xc0 = short list
      rlp.push_back(0xc0 + field_length);
   } else {
      field_length_count = 0;
      do {
         ++field_length_count;
         rlp.push_back(field_length & 0xff);
         field_length >>= 8;
      } while(field_length > 0);
      // 0xf7 = long list
      rlp.push_back(0xf7 + field_length_count);
   }

   // get the RLP in the correct order
   std::reverse(rlp.begin(), rlp.end());

   // hash it
   return keccak_hash(rlp);
}

/**
 * Compute the hash which will be used to reference the transaction.
 */
evm_uint256be com::vmware::athena::EVM::hash_for_block(
   const std::shared_ptr<EthBlock> blk) const
{
   //TODO: write RLP encoding function
   // https://github.com/ethereum/wiki/wiki/RLP

   /*
    * WARNING: This is not the same as Ethereum's block hash right now,
    * but is instead an approximation, in order to provide something to fill API
    * holes. For now, the plan is:
    *
    * RLP([number, parent_hash, txhash1, txhash2, ...])
    */

   std::vector<uint8_t> rlp;
   size_t field_length_count;
   size_t field_length;

   // Build RLP encoding backward, then reverse before returning.
   // backward = txhashes first
   for (auto txh: blk->transactions) {
      std::reverse_copy(txh.bytes,
                        txh.bytes+sizeof(evm_uint256be),
                        std::back_inserter(rlp));
      // prefix (max 55 bytes for this particular encoding)
      static_assert(sizeof(evm_uint256be) < 56,
                    "evm_uint256be will not fit in short rlp string");
      rlp.push_back(0x80 + sizeof(evm_uint256be));
   }
   size_t txlength = blk->transactions.size()*(1+sizeof(evm_uint256be));
   if (txlength < 56) {
      rlp.push_back(0x80 + txlength);
   } else {
      field_length = txlength;
      field_length_count = 0;
      do {
         ++field_length_count;
         rlp.push_back(field_length & 0xff);
         field_length >>= 8;
      } while (field_length > 0);
      rlp.push_back(0xb7 + field_length);
   }

   // now the parent hash
   std::reverse_copy(blk->parent_hash.bytes,
                     blk->parent_hash.bytes+sizeof(evm_uint256be),
                     std::back_inserter(rlp));
   // prefix (max 55 bytes for this particular encoding)
   static_assert(sizeof(evm_uint256be) < 56,
                 "evm_uint256be will not fit in short rlp string");
   rlp.push_back(0x80 + sizeof(evm_uint256be));

   // now the index
   uint64_t number = blk->number;
   if (number < 0x80) {
      // very small numbers are represented by themselves
      rlp.push_back(number);
   } else {
      field_length_count = 0;
      do {
         ++field_length_count;
         rlp.push_back(number & 0xff);
         number >>= 8;
      } while(number > 0);
      // prefix (0x80 = short string)
      rlp.push_back(0x80 + field_length_count);
   }

   // sum up
   field_length = rlp.size();
   if (field_length < 56) {
      // 0xc0 = short list
      rlp.push_back(0xc0 + field_length);
   } else {
      field_length_count = 0;
      do {
         ++field_length_count;
         rlp.push_back(field_length & 0xff);
         field_length >>= 8;
      } while(field_length > 0);
      // 0xf7 = long list
      rlp.push_back(0xf7 + field_length_count);
   }

   // get the RLP in the correct order
   std::reverse(rlp.begin(), rlp.end());

   // hash it
   return keccak_hash(rlp);
}

evm_uint256be com::vmware::athena::EVM::keccak_hash(
   const std::vector<uint8_t> &data) const
{
   static_assert(sizeof(evm_uint256be) == CryptoPP::Keccak_256::DIGESTSIZE,
                 "hash is not the same size as uint256");

   CryptoPP::Keccak_256 keccak;
   evm_uint256be hash;
   keccak.CalculateDigest(hash.bytes, &data[0], data.size());
   return hash;
}

uint64_t com::vmware::athena::EVM::get_nonce(const evm_address &address) {
   uint64_t nonce = 1;
   if (nonces.count(address) > 0) {
      nonce = nonces[address];
   }
   nonces[address] = nonce+1;
   return nonce;
}

uint64_t com::vmware::athena::EVM::next_block_number() {
   return ++latestBlock;
}

uint64_t com::vmware::athena::EVM::current_block_number() const {
   return latestBlock;
}

void com::vmware::athena::EVM::execute(evm_message &message,
                                       const std::vector<uint8_t> &code,
                                       evm_result &result)
{
   result = evminst->execute(evminst, &athctx.evmctx, EVM_BYZANTIUM,
                             &message, &code[0], code.size());
}


/**
 * Does the account at the address exist?
 *
 * TODO: is this called for both accounts and contracts?
 *
 * Returns 1 if the account exists, 0 otherwise.
 */
int com::vmware::athena::EVM::account_exists(
   const struct evm_address* address)
{
   LOG4CPLUS_INFO(logger, "EVM::account_exists called, address: " <<
                  *address);

   if (balances.count(*address) == 0)
      return 0;

   return 1;
};

/**
 * Construct a key into storage_map, based on the contract address and storage
 * location.
 */
std::vector<uint8_t> com::vmware::athena::EVM::storage_key(
   const struct evm_address* address,
   const struct evm_uint256be* key) const
{
   // we're just using the key appended to the address as the key into our
   // internal storage for now
   std::vector<uint8_t> storagekey(address->bytes,
                                   address->bytes+sizeof(evm_address));
   storagekey.insert(storagekey.end(),
                     key->bytes,
                     key->bytes+sizeof(evm_uint256be));
   return storagekey;
}

/**
 * Get the value stored at the given key. If the key is not found, the value is
 * zeroed out.
 */
void com::vmware::athena::EVM::get_storage(
   struct evm_uint256be* result,
   const struct evm_address* address,
   const struct evm_uint256be* key) const
{
   LOG4CPLUS_DEBUG(logger, "EVM::get_storage called, address: " <<
                   *address << " key: " << *key);

   std::vector<uint8_t> storagekey = storage_key(address, key);
   auto iter = storage_map.find(storagekey);
   if (iter != storage_map.end()) {
      *result = iter->second;
   } else {
      memset(result, 0, 32);
   }
}

/**
 * Set the value stored at the given key.
 */
void com::vmware::athena::EVM::set_storage(
   const struct evm_address* address,
   const struct evm_uint256be* key,
   const struct evm_uint256be* value)
{
   LOG4CPLUS_DEBUG(logger, "EVM::set_storage called, address: " <<
                   *address << " key: " << *key << " value: " << *value);

   std::vector<uint8_t> storagekey = storage_key(address, key);

   storage_map[storagekey] = *value;
}

/**
 * Get the gas balance for a given account.
 */
void com::vmware::athena::EVM::get_balance(
   struct evm_uint256be* result,
   const struct evm_address* address)
{
   LOG4CPLUS_INFO(logger, "EVM::get_balance called, address: " << *address);

   if (balances.count(*address))
      to_evm_uint256be(balances[*address], result);
   else {
      to_evm_uint256be(0, result);
   }
}

/**
 * Get the code for the contract at the given address.
 *
 * Returns the size in bytes of the code.
 */
bool com::vmware::athena::EVM::get_code(
   const struct evm_address *address,
   std::vector<uint8_t> &code /* out */,
   evm_uint256be &hash /* out */)
{
   LOG4CPLUS_INFO(logger, "ath_get_code called, address: " << *address);

   return get_code(*address, code, hash);
}

bool com::vmware::athena::EVM::get_code(
   const evm_address &address,
   std::vector<uint8_t> &code /* out */,
   evm_uint256be &hash /* out */)
{
   // no log here, because this is the internal version
   auto iter = contract_code.find(address);
   if (iter != contract_code.end()) {
      // iter->second == map value
      code = iter->second.first;
      hash = iter->second.second;
      return true;
   }

   return false;
}

/**
 * Cause a contract to self-destruct.
 */
void com::vmware::athena::EVM::selfdestruct(
   const struct evm_address* address,
   const struct evm_address* beneficiary)
{
   LOG4CPLUS_INFO(logger, "ath_selfdestruct called, address: " <<
                  *address << " beneficiary: " << *beneficiary);

   // TODO: Actually self-destruct contract.
}

/**
 * Log a message.
 */
void com::vmware::athena::EVM::emit_log(
   const struct evm_address* address,
   const uint8_t* data,
   size_t data_size,
   const struct evm_uint256be topics[],
   size_t topics_count)
{
   LOG4CPLUS_INFO(logger, "EVM::emit_log called, address: " << *address);

   // TODO: Actually log the message.
}

/**
 * Handle a call inside a contract, EVM callback function
 */
void com::vmware::athena::EVM::call(
   struct evm_result* result,
   const struct evm_message* msg)
{
   LOG4CPLUS_DEBUG(logger, "EVM::call called; depth = " << msg->depth);
   assert(msg->depth > 0);
   evm_uint256be txhash;
   LOG4CPLUS_INFO(logger, msg);
   // create copy of message struct since
   // call function needs non-const message object
   evm_message call_msg = *msg;
   // TODO: call to another contract from a contract is always
   // considered as a transaction as of now, hence the 'true'
   // parameter. This might have to be changed
   run(call_msg, true, *result, txhash);
}

/**
 * Get the hash for the block at the given index.
 */
void com::vmware::athena::EVM::get_block_hash(
   struct evm_uint256be* result,
   int64_t number)
{
   LOG4CPLUS_DEBUG(logger, "EVM::get_block_hash called, block: " << number);

   auto iter = blocks_by_number.find(number);
   if (iter != blocks_by_number.end()) {
      *result = iter->second->hash;
   } else {
      *result = zero_hash;
   }
}

/**
 * Get the transaction context.
 */
void com::vmware::athena::EVM::get_tx_context(
   struct evm_tx_context* result)
{
   LOG4CPLUS_INFO(logger, "EVM::get_tx_context called");

   // TODO: Actually get the transaction context. For now, set to known value.
   memset(result, 0, sizeof(*result));
}

extern "C" {
/**
 * The next several ath_* functions are callbacks that the EVM uses to interact
 * with our state-keeping layer.
 */

   EVM* ath_object(const struct evm_context* evmctx) {
      return reinterpret_cast<const athena_context*>(evmctx)->ath_object;
   }

   int ath_account_exists(struct evm_context* evmctx,
                          const struct evm_address* address) {
      return ath_object(evmctx)->account_exists(address);
   }
   void ath_get_storage(struct evm_uint256be* result,
                        struct evm_context* evmctx,
                        const struct evm_address* address,
                        const struct evm_uint256be* key) {
      ath_object(evmctx)->get_storage(result, address, key);
   }
   void ath_set_storage(struct evm_context* evmctx,
                        const struct evm_address* address,
                        const struct evm_uint256be* key,
                        const struct evm_uint256be* value) {
      ath_object(evmctx)->set_storage(address, key, value);
   }
   void ath_get_balance(struct evm_uint256be* result,
                        struct evm_context* evmctx,
                        const struct evm_address* address) {
      ath_object(evmctx)->get_balance(result, address);
   }
   size_t ath_get_code_size(struct evm_context* evmctx,
                            const struct evm_address* address) {
      return ath_get_code(nullptr, evmctx, address);
   }
   size_t ath_get_code(const uint8_t** result_code,
                       struct evm_context* evmctx,
                       const struct evm_address* address) {
      std::vector<uint8_t> stored_code;
      evm_uint256be hash;
      if (ath_object(evmctx)->get_code(address, stored_code, hash)) {
         if (result_code) {
            *result_code = (uint8_t*)malloc(stored_code.size());
            if (*result_code) {
               memcpy(result_code, &stored_code[0], stored_code.size());
            }
         }
         return stored_code.size();
      }
      return 0;
   }
   void ath_selfdestruct(struct evm_context* evmctx,
                         const struct evm_address* address,
                         const struct evm_address* beneficiary) {
      ath_object(evmctx)->selfdestruct(address, beneficiary);
   }
   void ath_emit_log(struct evm_context* evmctx,
                     const struct evm_address* address,
                     const uint8_t* data,
                     size_t data_size,
                     const struct evm_uint256be topics[],
                     size_t topics_count) {
      ath_object(evmctx)->emit_log(address, data, data_size,
                                   topics, topics_count);
   }
   void ath_call(struct evm_result* result,
                 struct evm_context* evmctx,
                 const struct evm_message* msg) {
      ath_object(evmctx)->call(result, msg);
   }
   void ath_get_block_hash(struct evm_uint256be* result,
                           struct evm_context* evmctx,
                           int64_t number) {
      ath_object(evmctx)->get_block_hash(result, number);
   }
   void ath_get_tx_context(struct evm_tx_context* result,
                           struct evm_context* evmctx) {
      ath_object(evmctx)->get_tx_context(result);
   }
}<|MERGE_RESOLUTION|>--- conflicted
+++ resolved
@@ -105,34 +105,26 @@
       LOG4CPLUS_DEBUG(logger, "No code found at " << message.destination);
 
       uint64_t transfer_val = from_evm_uint256be(&message.value);
-<<<<<<< HEAD
-      // All addresses exist by default. They are considered as accounts with
-      // 0 balances. Hence, we never throw an account-not-found error. Instead
-      // we will simply say that account does not have sufficient balance.
-      if (balances.count(message.sender) == 0 ||
-          balances[message.sender] < transfer_val) {
-=======
-      
+
       // Don't allow if source account does not exist.
       if (account_exists(&message.sender) == 0) {
          result.status_code = EVM_FAILURE;
-         LOG4CPLUS_INFO(logger, "Source account with address " 
+         LOG4CPLUS_INFO(logger, "Source account with address "
                         << message.sender << ", does not exist.");
-      } 
-      
+      }
+
       // Don't allow if source account has insufficient balance.
       else if (balances[message.sender] < transfer_val) {
->>>>>>> 4c322187
          result.status_code = EVM_FAILURE;
          LOG4CPLUS_INFO(logger, "Account with address " << message.sender <<
                         ", does not have sufficient funds (" <<
                         balances[message.sender] << ").");
       }
-      
+
       // Don't allow if destination account does not exist.
       else if (account_exists(&message.destination) == 0) {
          result.status_code = EVM_FAILURE;
-         LOG4CPLUS_INFO(logger, "Destination account with address " 
+         LOG4CPLUS_INFO(logger, "Destination account with address "
                         << message.destination << " does not exist.");
       }
       else {
