// Copyright 2018 VMware, all rights reserved
//
// Athena Ethereum VM management.

#include <iostream>
#include <cstring>
#include <stdexcept>
#include <log4cplus/loggingmacros.h>
#include <keccak.h>


#include "athena_evm.hpp"
#include "athena_log.hpp"
#include "athena_types.hpp"

#ifdef USE_HERA
#include "hera.h"
#else
#include "evmjit.h"
#endif

using namespace com::vmware::athena;
using log4cplus::Logger;
using json = nlohmann::json;

com::vmware::athena::EVMInitParams::EVMInitParams(json genesis_block) {
   // std::cout << genesis_block << std::endl;
   chainID = genesis_block["config"]["chainId"];
   for (json::iterator it = genesis_block["alloc"].begin();
        it != genesis_block["alloc"].end(); it++) {
      std::vector<uint8_t> address = dehex(it.key());
      std::string balance_str = it.value()["balance"];
      uint64_t balance = stoull(balance_str);
      default_accounts[address] = balance;
   }
}

std::map<std::vector<uint8_t>, uint64_t>
com::vmware::athena::EVMInitParams::get_default_accounts() {
   return default_accounts;
}

int com::vmware::athena::EVMInitParams::get_chainID() {
      return chainID;
}


/**
 * Initialize the athena/evm context and start the evm instance.
 */
com::vmware::athena::EVM::EVM()
   : logger(Logger::getInstance("com.vmware.athena.evm"))
{
   // wrap an evm context in an athena context
   athctx = {{&athena_fn_table}, this};

#ifdef USE_HERA
   evminst = hera_create();
#else
   evminst = evmjit_create();
#endif

   if (!evminst) {
      LOG4CPLUS_FATAL(logger, "Could not create EVM instance");
      throw EVMException("Could not create EVM instance");
   }
   LOG4CPLUS_INFO(logger, "EVM started");
}

com::vmware::athena::EVM::EVM(EVMInitParams params) : EVM() {
<<<<<<< HEAD
   balances = params.get_initial_accounts();
=======
   balances = params.get_default_accounts();
>>>>>>> 1abb5f9c
   chainId = params.get_chainID();
}

/**
 * Shutdown the EVM instance and destroy the athena context.
 */
com::vmware::athena::EVM::~EVM() {
   evminst->destroy(evminst);
   LOG4CPLUS_INFO(logger, "EVM stopped");
}

/**
 * Call a contract, or just transfer value if the destination is not a
 * contract.
 */
void com::vmware::athena::EVM::call(evm_message &message,
                                    evm_result &result /* out */,
                                    std::vector<uint8_t> &txhash /* out */)
{
   assert(message.kind != EVM_CREATE);

   std::vector<uint8_t> code;
   std::vector<uint8_t> hash;
   std::vector<uint8_t> to(message.destination.bytes,
                           message.destination.bytes+sizeof(evm_address));
   std::vector<uint8_t> from(message.sender.bytes,
                             message.sender.bytes+sizeof(evm_address));
   std::vector<uint8_t> created_contract_address;
   if (get_code(&message.destination, code, hash)) {
      LOG4CPLUS_DEBUG(logger, "Loaded code from " <<
                      HexPrintAddress{&message.destination});
      memcpy(&message.code_hash.bytes, &hash[0], sizeof(evm_uint256be));

      execute(message, code, result);

      // no contract was created here
      record_transaction(message, result, to, created_contract_address, txhash);
   } else if (message.input_size == 0) {
      LOG4CPLUS_DEBUG(logger, "No code found at " <<
                      HexPrintAddress{&message.destination} <<
                      ", TODO: transfer value");
<<<<<<< HEAD

      uint64_t transfer_val = from_evm_uint256be(&message.value);
      transfer_val = 0x11111;
      std::cout << "Transfer val: " << transfer_val << std::endl;
      // All addresses exist by default. They are considered as accounts with
      // 0 balances. Hence, we never throw an accont not found error. Instead
      // we will simply say that account does not have sufficient balance.
      if (balances.count(from) == 0 || balances[from] < transfer_val) {
         result.status_code = EVM_FAILURE;
         LOG4CPLUS_INFO(logger, "Account with address " <<
                         HexPrintAddress{&message.sender} <<
                        ", does not have sufficient funds (" << balances[from] << ").");
      } else {
         balances[to] += transfer_val;
         balances[from] -= transfer_val;
         result.status_code = EVM_SUCCESS;
         record_transaction(message, result, to, created_contract_address, txhash);
=======
      std::vector<uint8_t> to(message.destination.bytes,
                              message.destination.bytes+sizeof(evm_address));
      std::vector<uint8_t> from(message.sender.bytes,
                                message.sender.bytes+sizeof(evm_address));

      uint64_t transfer_val = from_evm_uint256be(&message.value);
      // TODO:  add corresponding addresses in throw exceptions.
      if (balances.count(to) == 0) {
         result.status_code = evm_status_code::EVM_FAILURE;
         LOG4CPLUS_INFO(logger, "Account with address " <<
                         HexPrintAddress{&message.destination} <<
                         ", not found!");
      } else if (balances.count(from) == 0) {
         result.status_code = evm_status_code::EVM_FAILURE;
         LOG4CPLUS_INFO(logger, "Account with address " <<
                        HexPrintAddress{&message.sender} <<
                        ", not found!");
      } else if (balances[from] < transfer_val) {
         result.status_code = evm_status_code::EVM_FAILURE;
         LOG4CPLUS_INFO(logger, "Account with address " <<
                        HexPrintAddress{&message.sender} <<
                        ", does not have sufficient funds!");
      } else {
         balances[to] += transfer_val;
         balances[from] -= transfer_val;
>>>>>>> 1abb5f9c
         LOG4CPLUS_DEBUG(logger, "Transferred  " << transfer_val <<
                         " units to: " << HexPrintAddress{&message.destination} <<
                         " from: " << HexPrintAddress{&message.sender});
      }
   } else {
      LOG4CPLUS_DEBUG(logger, "Input data, but no code at " <<
                      HexPrintAddress{&message.destination} <<
                      ", returning error code.");
      // attempted to call a contract that doesn't exist
      result.status_code = EVM_FAILURE;
   }
}

/**
 * Create a contract.
 */
void com::vmware::athena::EVM::create(evm_message &message,
                                      evm_result &result /* out */,
                                      std::vector<uint8_t> &txhash /* out */)
{
   assert(message.kind == EVM_CREATE);
   assert(message.input_size > 0);

   std::vector<uint8_t> contract_address;
   contract_destination(message, contract_address);

   std::vector<uint8_t> code;
   std::vector<uint8_t> hash;
   if (!get_code(contract_address, code, hash)) {
      LOG4CPLUS_DEBUG(logger, "Creating contract at " <<
                      HexPrintVector{contract_address});

      std::vector<uint8_t> create_code =
         std::vector<uint8_t>(message.input_data,
                              message.input_data+message.input_size);
      memcpy(message.destination.bytes, &contract_address[0],
             sizeof(evm_address));

      keccak_hash(create_code, hash);
      memcpy(&message.code_hash.bytes, &hash[0], sizeof(evm_uint256be));

      execute(message, create_code, result);

      // creates are not addressed
      std::vector<uint8_t> to;
      // don't expose the address if it wasn't used
      std::vector<uint8_t> recorded_contract_address =
         result.status_code == EVM_SUCCESS ?
         contract_address : std::vector<uint8_t>();
      record_transaction(message, result, to, recorded_contract_address,
                         txhash);

      if (result.status_code == EVM_SUCCESS) {
         LOG4CPLUS_DEBUG(logger, "Contract created at " <<
                         HexPrintVector{contract_address} <<
                         " with " << result.output_size << "bytes of code.");

         code = std::vector<uint8_t>(result.output_data,
                                     result.output_data+result.output_size);
         keccak_hash(code, hash);

         contract_code[contract_address] =
            std::pair<std::vector<uint8_t>, std::vector<uint8_t>>(code, hash);
         memcpy(result.create_address.bytes, &contract_address[0],
                sizeof(evm_address));
      }
   } else {
      LOG4CPLUS_DEBUG(logger, "Existing code found at " <<
                      HexPrintAddress{&message.destination} <<
                      ", returning error code.");
      // attempted to call a contract that doesn't exist
      result.status_code = EVM_FAILURE;
   }
}

/**
 * Compute the hash for the transaction, and put the record in storage.
 */
void com::vmware::athena::EVM::record_transaction(
   evm_message &message,
   evm_result &result,
   std::vector<uint8_t> &to_override,
   std::vector<uint8_t> &contract_address,
   std::vector<uint8_t> &txhash /* out */)
{
   std::vector<uint8_t> from(message.sender.bytes,
                             message.sender.bytes+sizeof(evm_address));
   uint64_t nonce = get_nonce(from);
   EthTransaction tx{
      nonce, from, to_override, contract_address,
         std::vector<uint8_t>(message.input_data,
                              message.input_data+message.input_size),
         result.status_code
         };

   hash_for_transaction(tx, txhash);
   LOG4CPLUS_DEBUG(logger, "Recording transaction " <<
                   HexPrintVector{txhash});

   transactions[txhash] = tx;
}

/**
 * Get a transaction given its hash.
 */
EthTransaction com::vmware::athena::EVM::get_transaction(
   std::vector<uint8_t> txhash)
{
   return transactions[txhash];
}

/**
 * Get the value written at the given key in contract storage.
 */
std::vector<uint8_t> com::vmware::athena::EVM::get_storage_at(
   std::vector<uint8_t> &account, std::vector<uint8_t> &key)
{
   if (account.size() == sizeof(evm_address) &&
       key.size() == sizeof(evm_uint256be)) {
      evm_uint256be result;
      evm_uint256be location;
      evm_address address;

      memcpy(&address, &account[0], sizeof(evm_address));
      memcpy(&location, &key[0], sizeof(evm_uint256be));

      get_storage(&result, &address, &location);
      return std::vector<uint8_t>(result.bytes,
                                  result.bytes+sizeof(evm_uint256be));
   } else {
      LOG4CPLUS_WARN(logger, "Invalid account (" << account.size() <<
                     " bytes) or key (" << key.size() << " bytes)");
      return std::vector<uint8_t>(sizeof(evm_uint256be), 0);
   }
}

/**
 * Contract destination is the low 20 bytes of the SHA3 hash of the RLP encoding
 * of [sender_address, sender_nonce].
 */
void com::vmware::athena::EVM::contract_destination(
   evm_message &message, std::vector<uint8_t> &address /* out */)
{
   //TODO: write RLP encoding function
   // https://github.com/ethereum/wiki/wiki/RLP

   // allocate min space needed:
   //    1 bytes of nonce (no prefix needed if small enough)
   //  +20 bytes of address
   //  + 1 byte of address prefix
   //  + 1 byte of list prefix
   //  = address length + 3
   std::vector<uint8_t> rlp;
//      std::vector<uint8_t>(sizeof(evm_address)+3);

   // Build RLP encoding backward, then reverse before returning.
   // backward = nonce first, low bits first
   size_t nonce_bytes = 0;
   std::vector<uint8_t>addr_v = std::vector<uint8_t>(
      message.sender.bytes, message.sender.bytes+sizeof(evm_address));
   uint64_t nonce = get_nonce(addr_v);
   if (nonce < 0x80) {
      ++nonce_bytes;
      // very small numbers are represented by themselves
      rlp.push_back(nonce);
   } else {
      do {
         ++nonce_bytes;
         rlp.push_back(nonce & 0xff);
         nonce >>= 8;
      } while(nonce > 0);
      // prefix (0x80 = short string)
      rlp.push_back(0x80 + nonce_bytes);
      // for reference at list prefix
      ++nonce_bytes;
   }

   // now the address
   for (int i = sizeof(evm_address)-1; i >= 0; i--) {
      rlp.push_back(message.sender.bytes[i]);
   }
   // prefix (max 55 bytes for this particular encoding)
   assert(sizeof(evm_address) < 56);
   rlp.push_back(0x80 + sizeof(evm_address));

   // now the list prefix (0xc0 = short list)
   assert(sizeof(evm_address)+1+nonce_bytes < 56);
   rlp.push_back(0xc0 + sizeof(evm_address)+1+nonce_bytes);

   // get the RLP in the correct order
   std::reverse(rlp.begin(), rlp.end());

   // hash it
   std::vector<uint8_t> hash;
   keccak_hash(rlp, hash);

   // the lower 20 bytes are the address
   address.resize(sizeof(evm_address));
   address.assign(hash.begin()+(hash.size()-sizeof(evm_address)), hash.end());
}

/**
 * Compute the hash which will be used to reference the transaction.
 */
void com::vmware::athena::EVM::hash_for_transaction(
   EthTransaction &tx, std::vector<uint8_t> &txhash /* out */)
{
   //TODO: write RLP encoding function
   // https://github.com/ethereum/wiki/wiki/RLP

   /*
    * WARNING: This is not the same as Ethereum's transaction hash right now,
    * but is instead an approximation, in order to provide something to fill API
    * holes. For now, the plan is:
    *
    * RLP([nonce, from, to/contract_address, input])
    */

   std::vector<uint8_t> rlp;
   size_t field_length_count;
   size_t field_length;

   // Build RLP encoding backward, then reverse before returning.
   // backward = input first
   std::reverse_copy(tx.input.begin(), tx.input.end(), std::back_inserter(rlp));
   if (tx.input.size() < 56) {
      rlp.push_back(0x80 + tx.input.size());
   } else {
      field_length = tx.input.size();
      field_length_count = 0;
      do {
         ++field_length_count;
         rlp.push_back(field_length & 0xff);
         field_length >>= 8;
      } while (field_length > 0);
      rlp.push_back(0xb7 + field_length);
   }

   // now the to/contract address
   std::vector<uint8_t> &to = tx.contract_address.size() > 0
      ? tx.contract_address : tx.to;
   std::reverse_copy(to.begin(), to.end(), std::back_inserter(rlp));
   // prefix (max 55 bytes for this particular encoding)
   assert(to.size() < 56);
   rlp.push_back(0x80 + to.size());

   // now the from address
   std::reverse_copy(tx.from.begin(), tx.from.end(), std::back_inserter(rlp));
   // prefix (max 55 bytes for this particular encoding)
   assert(tx.from.size() < 56);
   rlp.push_back(0x80 + tx.from.size());

   // and finally the nonce
   uint64_t nonce = tx.nonce;
   if (nonce < 0x80) {
      // very small numbers are represented by themselves
      rlp.push_back(nonce);
   } else {
      field_length_count = 0;
      do {
         ++field_length_count;
         rlp.push_back(nonce & 0xff);
         nonce >>= 8;
      } while(nonce > 0);
      // prefix (0x80 = short string)
      rlp.push_back(0x80 + field_length_count);
   }

   field_length = rlp.size();
   if (field_length < 56) {
      // 0xc0 = short list
      rlp.push_back(0xc0 + field_length);
   } else {
      field_length_count = 0;
      do {
         ++field_length_count;
         rlp.push_back(field_length & 0xff);
         field_length >>= 8;
      } while(field_length > 0);
      // 0xf7 = long list
      rlp.push_back(0xf7 + field_length_count);
   }

   // get the RLP in the correct order
   std::reverse(rlp.begin(), rlp.end());

   // hash it
   keccak_hash(rlp, txhash);

   assert(txhash.size() == 32);
}

void com::vmware::athena::EVM::keccak_hash(
   std::vector<uint8_t> &data, std::vector<uint8_t> &hash /* out */)
{
   CryptoPP::Keccak_256 keccak;
   int digestSize = keccak.DigestSize();
   hash.resize(digestSize);
   keccak.CalculateDigest(&hash[0], &data[0], data.size());
}

uint64_t com::vmware::athena::EVM::get_nonce(std::vector<uint8_t> &address) {
   uint64_t nonce = 1;
   if (nonces.count(address) > 0) {
      nonce = nonces[address];
   }
   nonces[address] = nonce+1;
   return nonce;
}

void com::vmware::athena::EVM::execute(evm_message &message,
                                            const std::vector<uint8_t> &code,
                                            evm_result &result)
{
   result = evminst->execute(evminst, &athctx.evmctx, EVM_BYZANTIUM,
                             &message, &code[0], code.size());
}


/**
 * Does the account at the address exists?
 *
 * TODO: is this called for both accounts and contracts?
 *
 * Returns 1 if the account exists, 0 otherwise.
 */
int com::vmware::athena::EVM::account_exists(
   const struct evm_address* address)
{
   LOG4CPLUS_INFO(logger, "EVM::account_exists called, address: " <<
                  HexPrintAddress{address});

   return 1; // all accounts exist for now
};

/**
 * Construct a key into storage_map, based on the contract address and storage
 * location.
 */
std::vector<uint8_t> com::vmware::athena::EVM::storage_key(
   const struct evm_address* address,
   const struct evm_uint256be* key)
{
   // we're just using the key appended to the address as the key into our
   // internal storage for now
   std::vector<uint8_t> storagekey(address->bytes,
                                   address->bytes+sizeof(evm_address));
   storagekey.insert(storagekey.end(),
                     key->bytes,
                     key->bytes+sizeof(evm_uint256be));
   return storagekey;
}

/**
 * Get the value stored at the given key. If the key is not found, the value is
 * zeroed out.
 */
void com::vmware::athena::EVM::get_storage(
   struct evm_uint256be* result,
   const struct evm_address* address,
   const struct evm_uint256be* key)
{
   LOG4CPLUS_DEBUG(logger, "EVM::get_storage called, address: " <<
                   HexPrintAddress{address} << " key: " <<
                   HexPrintUint256Be{key});

   std::vector<uint8_t> storagekey = storage_key(address, key);
   if (storage_map.count(storagekey)) {
      std::vector<uint8_t> value = storage_map[storagekey];
      assert(value.size() == sizeof(evm_uint256be));
      memcpy(result, &value[0], sizeof(evm_uint256be));
   } else {
      memset(result, 0, 32);
   }
}

/**
 * Set the value stored at the given key.
 */
void com::vmware::athena::EVM::set_storage(
   const struct evm_address* address,
   const struct evm_uint256be* key,
   const struct evm_uint256be* value)
{
   LOG4CPLUS_DEBUG(logger, "EVM::set_storage called, address: " <<
                   HexPrintAddress{address} << " key: " <<
                   HexPrintUint256Be{key} << " value: " <<
                   HexPrintUint256Be{value});

   std::vector<uint8_t> storagekey = storage_key(address, key);
   std::vector<uint8_t> storagevalue(value->bytes,
                                     value->bytes+sizeof(evm_uint256be));

   storage_map[storagekey] = storagevalue;
}

/**
 * Get the gas balance for a given account.
 */
void com::vmware::athena::EVM::get_balance(
   struct evm_uint256be* result,
   const struct evm_address* address)
{
   LOG4CPLUS_INFO(logger, "EVM::get_balance called, address: " <<
                  HexPrintAddress{address});

   // TODO: actually look up value, for now just fill with one (to give accounts
   // plenty of gas to maneuver).
   std::vector<uint8_t> account(address->bytes, address->bytes+sizeof(evm_address));
   if (balances.count(account))
      to_evm_uint256be(balances[account], result);
   else {
<<<<<<< HEAD
      to_evm_uint256be(0, result);
=======
      LOG4CPLUS_INFO(logger, "EVM::get_balance called with address: " <<
                     HexPrintAddress{address} << " No such account was found");
      throw "No account found with given address";
>>>>>>> 1abb5f9c
   }
}

/**
 * Get the code for the contract at the given address.
 *
 * Returns the size in bytes of the code.
 */
bool com::vmware::athena::EVM::get_code(
   const struct evm_address *address,
   std::vector<uint8_t> &code /* out */,
   std::vector<uint8_t> &hash /* out */)
{
   LOG4CPLUS_INFO(logger, "ath_get_code called, address: " <<
                  HexPrintAddress{address});

   std::vector<uint8_t> addr_v =
      std::vector<uint8_t>(address->bytes, address->bytes+sizeof(evm_address));
   return get_code(addr_v, code, hash);
}

bool com::vmware::athena::EVM::get_code(
   const std::vector<uint8_t> &address,
   std::vector<uint8_t> &code /* out */,
   std::vector<uint8_t> &hash /* out */)
{
   // no log here, because this is the internal version
   auto iter = contract_code.find(address);
   if (iter != contract_code.end()) {
      // iter->second == map value
      code = iter->second.first;
      hash = iter->second.second;
      return true;
   }

   return false;
}

/**
 * Cause a contract to self-destruct.
 */
void com::vmware::athena::EVM::selfdestruct(
   const struct evm_address* address,
   const struct evm_address* beneficiary)
{
   LOG4CPLUS_INFO(logger, "ath_selfdestruct called, address: " <<
                  HexPrintAddress{address} << " beneficiary: " <<
                  HexPrintAddress{beneficiary});

   // TODO: Actually self-destruct contract.
}

/**
 * Log a message.
 */
void com::vmware::athena::EVM::emit_log(
   const struct evm_address* address,
   const uint8_t* data,
   size_t data_size,
   const struct evm_uint256be topics[],
   size_t topics_count)
{
   LOG4CPLUS_INFO(logger, "EVM::emit_log called, address: " <<
                  HexPrintAddress{address});

   // TODO: Actually log the message.
}

/**
 * Handle a call inside a contract.
 */
void com::vmware::athena::EVM::call(
   struct evm_result* result,
   const struct evm_message* msg)
{
   LOG4CPLUS_INFO(logger, "EVM::call called");

   // TODO: Actually handle the call.
}

/**
 * Get the hash for the block at the given index.
 */
void com::vmware::athena::EVM::get_block_hash(
   struct evm_uint256be* result,
   int64_t number)
{
   LOG4CPLUS_INFO(logger, "EVM::get_block_hash called, block: " << number);

   // TODO: Actually look up the hash.
}

/**
 * Get the transaction context.
 */
void com::vmware::athena::EVM::get_tx_context(
   struct evm_tx_context* result)
{
   LOG4CPLUS_INFO(logger, "EVM::get_tx_context called");

   // TODO: Actually get the transaction context. For now, set to known value.
   memset(result, 0, sizeof(*result));
}

extern "C" {
/**
 * The next several ath_* functions are callbacks that the EVM uses to interact
 * with our state-keeping layer.
 */

   EVM* ath_object(const struct evm_context* evmctx) {
      return reinterpret_cast<const athena_context*>(evmctx)->ath_object;
   }

   int ath_account_exists(struct evm_context* evmctx,
                          const struct evm_address* address) {
      return ath_object(evmctx)->account_exists(address);
   }
   void ath_get_storage(struct evm_uint256be* result,
                        struct evm_context* evmctx,
                        const struct evm_address* address,
                        const struct evm_uint256be* key) {
      ath_object(evmctx)->get_storage(result, address, key);
   }
   void ath_set_storage(struct evm_context* evmctx,
                        const struct evm_address* address,
                        const struct evm_uint256be* key,
                        const struct evm_uint256be* value) {
      ath_object(evmctx)->set_storage(address, key, value);
   }
   void ath_get_balance(struct evm_uint256be* result,
                        struct evm_context* evmctx,
                        const struct evm_address* address) {
      ath_object(evmctx)->get_balance(result, address);
   }
   size_t ath_get_code_size(struct evm_context* evmctx,
                            const struct evm_address* address) {
      return ath_get_code(nullptr, evmctx, address);
   }
   size_t ath_get_code(const uint8_t** result_code,
                       struct evm_context* evmctx,
                       const struct evm_address* address) {
      std::vector<uint8_t> stored_code;
      std::vector<uint8_t> hash;
      if (ath_object(evmctx)->get_code(address, stored_code, hash)) {
         if (result_code) {
            *result_code = (uint8_t*)malloc(stored_code.size());
            if (*result_code) {
            memcpy(result_code, &stored_code[0], stored_code.size());
            }
         }
         return stored_code.size();
      }
      return 0;
   }
   void ath_selfdestruct(struct evm_context* evmctx,
                         const struct evm_address* address,
                         const struct evm_address* beneficiary) {
      ath_object(evmctx)->selfdestruct(address, beneficiary);
   }
   void ath_emit_log(struct evm_context* evmctx,
                     const struct evm_address* address,
                     const uint8_t* data,
                     size_t data_size,
                     const struct evm_uint256be topics[],
                     size_t topics_count) {
      ath_object(evmctx)->emit_log(address, data, data_size,
                                   topics, topics_count);
   }
   void ath_call(struct evm_result* result,
                 struct evm_context* evmctx,
                 const struct evm_message* msg) {
      ath_object(evmctx)->call(result, msg);
   }
   void ath_get_block_hash(struct evm_uint256be* result,
                           struct evm_context* evmctx,
                           int64_t number) {
      ath_object(evmctx)->get_block_hash(result, number);
   }
   void ath_get_tx_context(struct evm_tx_context* result,
                           struct evm_context* evmctx) {
      ath_object(evmctx)->get_tx_context(result);
   }
}<|MERGE_RESOLUTION|>--- conflicted
+++ resolved
@@ -21,29 +21,6 @@
 
 using namespace com::vmware::athena;
 using log4cplus::Logger;
-using json = nlohmann::json;
-
-com::vmware::athena::EVMInitParams::EVMInitParams(json genesis_block) {
-   // std::cout << genesis_block << std::endl;
-   chainID = genesis_block["config"]["chainId"];
-   for (json::iterator it = genesis_block["alloc"].begin();
-        it != genesis_block["alloc"].end(); it++) {
-      std::vector<uint8_t> address = dehex(it.key());
-      std::string balance_str = it.value()["balance"];
-      uint64_t balance = stoull(balance_str);
-      default_accounts[address] = balance;
-   }
-}
-
-std::map<std::vector<uint8_t>, uint64_t>
-com::vmware::athena::EVMInitParams::get_default_accounts() {
-   return default_accounts;
-}
-
-int com::vmware::athena::EVMInitParams::get_chainID() {
-      return chainID;
-}
-
 
 /**
  * Initialize the athena/evm context and start the evm instance.
@@ -68,11 +45,7 @@
 }
 
 com::vmware::athena::EVM::EVM(EVMInitParams params) : EVM() {
-<<<<<<< HEAD
    balances = params.get_initial_accounts();
-=======
-   balances = params.get_default_accounts();
->>>>>>> 1abb5f9c
    chainId = params.get_chainID();
 }
 
@@ -114,11 +87,8 @@
       LOG4CPLUS_DEBUG(logger, "No code found at " <<
                       HexPrintAddress{&message.destination} <<
                       ", TODO: transfer value");
-<<<<<<< HEAD
 
       uint64_t transfer_val = from_evm_uint256be(&message.value);
-      transfer_val = 0x11111;
-      std::cout << "Transfer val: " << transfer_val << std::endl;
       // All addresses exist by default. They are considered as accounts with
       // 0 balances. Hence, we never throw an accont not found error. Instead
       // we will simply say that account does not have sufficient balance.
@@ -132,33 +102,6 @@
          balances[from] -= transfer_val;
          result.status_code = EVM_SUCCESS;
          record_transaction(message, result, to, created_contract_address, txhash);
-=======
-      std::vector<uint8_t> to(message.destination.bytes,
-                              message.destination.bytes+sizeof(evm_address));
-      std::vector<uint8_t> from(message.sender.bytes,
-                                message.sender.bytes+sizeof(evm_address));
-
-      uint64_t transfer_val = from_evm_uint256be(&message.value);
-      // TODO:  add corresponding addresses in throw exceptions.
-      if (balances.count(to) == 0) {
-         result.status_code = evm_status_code::EVM_FAILURE;
-         LOG4CPLUS_INFO(logger, "Account with address " <<
-                         HexPrintAddress{&message.destination} <<
-                         ", not found!");
-      } else if (balances.count(from) == 0) {
-         result.status_code = evm_status_code::EVM_FAILURE;
-         LOG4CPLUS_INFO(logger, "Account with address " <<
-                        HexPrintAddress{&message.sender} <<
-                        ", not found!");
-      } else if (balances[from] < transfer_val) {
-         result.status_code = evm_status_code::EVM_FAILURE;
-         LOG4CPLUS_INFO(logger, "Account with address " <<
-                        HexPrintAddress{&message.sender} <<
-                        ", does not have sufficient funds!");
-      } else {
-         balances[to] += transfer_val;
-         balances[from] -= transfer_val;
->>>>>>> 1abb5f9c
          LOG4CPLUS_DEBUG(logger, "Transferred  " << transfer_val <<
                          " units to: " << HexPrintAddress{&message.destination} <<
                          " from: " << HexPrintAddress{&message.sender});
@@ -571,13 +514,7 @@
    if (balances.count(account))
       to_evm_uint256be(balances[account], result);
    else {
-<<<<<<< HEAD
       to_evm_uint256be(0, result);
-=======
-      LOG4CPLUS_INFO(logger, "EVM::get_balance called with address: " <<
-                     HexPrintAddress{address} << " No such account was found");
-      throw "No account found with given address";
->>>>>>> 1abb5f9c
    }
 }
 
