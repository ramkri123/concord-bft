/**
 * url endpoint : /api/athena/eth
 *
 * GET: Used to list available RPC methods. A list of currently exposed Eth RPC
 * methods is read from the config file and returned to the client.
 *
 * POST: Used to call the named method. An EthRPCExecute request is sent to
 * Athena and to parse the responses into JSON. A TCP socket connection is made
 * to Athena and requests and responses are encoded in the Google Protocol
 * Buffer format.
 *
 * TODO : Handle the case of no/incorrect response from Athena
 */
package Servlets;

import com.google.protobuf.ByteString;
import com.vmware.athena.*;
import com.vmware.athena.Athena.ErrorResponse;
import com.vmware.athena.Athena.EthRequest.EthMethod;

import connections.AthenaConnectionPool;
import connections.IAthenaCommunication;
import connections.IAthenaConnection;

import com.vmware.athena.Athena.EthResponse;

import io.undertow.util.StatusCodes;
import java.io.IOException;
import java.util.stream.Collectors;
import javax.servlet.http.HttpServletRequest;
import javax.servlet.http.HttpServletResponse;
import org.apache.log4j.Logger;
import org.json.simple.JSONArray;
import org.json.simple.JSONObject;
import org.json.simple.parser.JSONParser;
import org.json.simple.parser.ParseException;

/**
 * Servlet class.
 */
public final class EthRPC extends BaseServlet {
   private static final long serialVersionUID = 1L;
   private static Logger logger = Logger.getLogger(EthRPC.class);
   private JSONArray rpcList;

   private enum EthMethodName {
      SEND_TX,
      GET_TX_RECEIPT,
      GET_STORAGE_AT;
   }

   public EthRPC() throws ParseException {
      super();
      JSONParser p = new JSONParser();
      rpcList = (JSONArray) p.parse(_conf.getStringValue("EthRPCList"));
   }

   /**
    * Services the Get request for listing currently exposed Eth RPCs. Retrieves
    * the list from the configurations file and returns it to the client.
    *
    * @param request
    *           The request received by the servlet
    * @param response
    *           The response object used to respond to the client
    * @throws IOException
    */
   protected void doGet(final HttpServletRequest request,
                        final HttpServletResponse response) throws IOException {

      if (rpcList == null) {
         logger.error("Configurations not read.");
         processResponse(response,
                         "error",
                         StatusCodes.INTERNAL_SERVER_ERROR,
                         logger);
      }

      processResponse(response, rpcList.toJSONString(), StatusCodes.OK, logger);
   }

   /**
    * Services the Post request for executing the specified method. Retrieves
    * the request parameters and forwards the request to Athena for execution.
    * Receives a response from Athena and forwards it to the client.
    *
    * @param request
    *           The request received by the servlet
    * @param response
    *           The response object used to respond to the client
    * @throws IOException
    */
   protected void
             doPost(final HttpServletRequest request,
                    final HttpServletResponse response) throws IOException {

      // Retrieve the request fields
      JSONObject requestParams = null;
      Long id = null;
      String method = null;
      JSONArray params = null;
      String txHash = null;
      EthMethodName rpc = null;

      JSONParser parser = new JSONParser();
      try {
         // Retrieve the parameters from the request body
         String paramString
            = request.getReader()
                     .lines()
                     .collect(Collectors.joining(System.lineSeparator()));
         requestParams = (JSONObject) parser.parse(paramString);

         if (requestParams == null) {
            logger.error("Invalid request : Parameters should be in the "
<<<<<<< HEAD
               + "request body and in a JSON object format");
            processResponse(response, "error", StatusCodes.BAD_REQUEST, logger);
=======
                     + "request body and in a JSON object format");
            errorResponse(response, "Unable to parse request", 0, logger);
>>>>>>> c76918b1
            return;
         }
         logger.debug("Request Parameters: " + requestParams.toJSONString());

      } catch (ParseException e) {
         logger.error("Invalid request", e);
         errorResponse(response, "Unable to parse request", 0, logger);
         return;
      }

      try {
         id = (Long) requestParams.get("id");
      } catch (NumberFormatException e) {
         logger.error("Invalid request parameter : id", e);
         errorResponse(response, "'id' must be an integer", 0, logger);
         return;
      }

      method = (String) requestParams.get("method");
      if (method == null || method.trim().length() < 1) {
         logger.error("Invalid request parameter : method");
         errorResponse(response, "Invalid 'method' parameter", id, logger);
         return;
      }

      try {
         params = (JSONArray) requestParams.get("params");
      } catch (ClassCastException cse) {
         logger.error("Invalid request parameter : params");
         errorResponse(response, "'params' must be an array", id, logger);
         return;
      }

      Athena.EthRequest.Builder b = Athena.EthRequest.newBuilder();
      b.setId(id);

      // Set request fields as per the RPC
      try {
         if (method.equals(_conf.getStringValue("SendTransaction_Name"))) {
            rpc = EthMethodName.SEND_TX;
            b.setMethod(EthMethod.SEND_TX);
            JSONObject obj = (JSONObject) params.get(0);
            ByteString fromAddr
               = APIHelper.hexStringToBinary((String) obj.get("from"));
            b.setAddrFrom(fromAddr);

            if (obj.containsKey("to")) {
               ByteString toAddr
                  = APIHelper.hexStringToBinary((String) obj.get("to"));
               b.setAddrTo(toAddr);
            }

            ByteString data
               = APIHelper.hexStringToBinary((String) obj.get("data"));
            b.setData(data);
            if (obj.containsKey("value")) {
               ByteString value
                  = APIHelper.hexStringToBinary((String) obj.get("value"));
               b.setValue(value);
            }
         } else if (method.equals(_conf.getStringValue("GetTransactionReceipt_Name"))) {
            rpc = EthMethodName.GET_TX_RECEIPT;
            b.setMethod(EthMethod.GET_TX_RECEIPT);
            txHash = (String) params.get(0);
            b.setData(APIHelper.hexStringToBinary(txHash));
         } else if (method.equals(_conf.getStringValue("GetStorageAt_Name"))) {
            rpc = EthMethodName.GET_STORAGE_AT;
            b.setMethod(EthMethod.GET_STORAGE_AT);
            b.setAddrTo(APIHelper.hexStringToBinary((String) params.get(0)));

            String p = (String) params.get(1);
            String s = padZeroes(p);
            b.setData(APIHelper.hexStringToBinary(s));
         } else {
            logger.error("Invalid method name");
            errorResponse(response,"Unknown method '"+method+"'", id, logger);
            return;
         }
      } catch (Exception e) {
         logger.error("Invalid request", e);
         errorResponse(response, "Invalid request", id, logger);
         return;
      }

      Athena.EthRequest athenaEthRequest = b.build();

      // Envelope the request object into an athena request object.
      final Athena.AthenaRequest athenarequestObj
         = Athena.AthenaRequest.newBuilder()
                               .addEthRequest(athenaEthRequest)
                               .build();

      processGet(rpc, txHash, athenarequestObj, response, logger);
   }

   /**
    * Pads zeroes to the hex string to ensure a uniform length of 64 hex
    * characters
    *
    * @param p
    * @return
    */
   private String padZeroes(String p) {
      int zeroes = 0;
      StringBuilder sb = new StringBuilder();
      if (p.startsWith("0x")) {
         p = p.substring(2);
      }
      if (p.length() < 64) {
         zeroes = 64 - p.length();
      }
      sb.append("0x");
      while (zeroes > 0) {
         sb.append("0");
         zeroes--;
      }
      sb.append(p);
      return sb.toString();
   }

   /**
    * Process get request
    *
    * @param req
    *           - Athena request object
    * @param response
    *           - HTTP servlet response object
    * @param log
    *           - specifies logger from servlet to use
    */
   @SuppressWarnings("unchecked")
   protected void processGet(EthMethodName method, String txHash,
                             Athena.AthenaRequest req,
                             HttpServletResponse response, Logger log) {
      JSONObject respObject = null;
      IAthenaConnection conn = null;
      Athena.AthenaResponse athenaResponse = null;
      try {
         conn = AthenaConnectionPool.getInstance().getConnection();
         boolean res = AthenaHelper.sendToAthena(req, conn, _conf);
         if (!res) {
<<<<<<< HEAD
            processResponse(response,
                            "Communication error",
                            HttpServletResponse.SC_INTERNAL_SERVER_ERROR,
                            log);
=======
            errorResponse(response, "Error communicating with athena",
                          req.getEthRequest(0).getId(), log);
>>>>>>> c76918b1
            return;
         }

         // receive response from Athena
         athenaResponse = AthenaHelper.receiveFromAthena(conn);
         if (athenaResponse == null) {
<<<<<<< HEAD
            processResponse(response,
                            "Data error",
                            HttpServletResponse.SC_INTERNAL_SERVER_ERROR,
                            log);
            return;
         }
      } catch (Exception e) {
         processResponse(response,
                         "Internal error",
                         HttpServletResponse.SC_INTERNAL_SERVER_ERROR,
                         log);
=======
            errorResponse(response, "Error reading response from athena",
                          req.getEthRequest(0).getId(), log);
            return;
         }
      } catch (Exception e) {
         logger.error("General exception communicating with athena: ", e);
         errorResponse(response,"Error communicating with athena",
                       req.getEthRequest(0).getId(), log);
>>>>>>> c76918b1
         return;
      } finally {
         AthenaConnectionPool.getInstance().putConnection(conn);
      }

      respObject = parseToJSON(athenaResponse);

      // If there is an error reported by Athena
      if (athenaResponse.getErrorResponseCount() > 0) {
         ErrorResponse errResponse = athenaResponse.getErrorResponse(0);
         String description = "Error received from athena";
         if (errResponse.hasDescription()) {
            description = errResponse.getDescription();
         }
<<<<<<< HEAD
         processResponse(response,
                         respObject.toJSONString(),
                         HttpServletResponse.SC_OK,
                         log);
=======
         errorResponse(response, description,
                       req.getEthRequest(0).getId(), log);
>>>>>>> c76918b1
         return;
      }

      // Set method specific responses
      EthResponse ethResponse = athenaResponse.getEthResponse(0);
      if (method.equals(EthMethodName.SEND_TX)
         || method.equals(EthMethodName.GET_STORAGE_AT)) {
         respObject.put("result",
                        APIHelper.binaryStringToHex(ethResponse.getData()));
      } else if (method.equals(EthMethodName.GET_TX_RECEIPT)) {
         JSONObject result = new JSONObject();
         result.put("status",
                    "0x" + Integer.toString(ethResponse.getStatus(), 16));
         result.put("transactionHash", txHash);
         if (ethResponse.hasContractAddress()) {
            result.put("contractAddress",
                       APIHelper.binaryStringToHex(ethResponse.getContractAddress()));
         } else {
            result.put("contractAddress", null);
         }
         respObject.put("result", result);
      } else {
         respObject = errorMessage("Unknown response type from athena",
                                   req.getEthRequest(0).getId());
      }

<<<<<<< HEAD
      String json = respObject == null ? null : respObject.toJSONString();
      processResponse(response,
                      json,
                      json == null
                         ? HttpServletResponse.SC_INTERNAL_SERVER_ERROR
                         : HttpServletResponse.SC_OK,
                      log);
=======
      processResponse(response, respObject.toJSONString(),
                      HttpServletResponse.SC_OK, log);
   }

   private void errorResponse(HttpServletResponse response,
                              String message, long id, Logger log) {
      processResponse(response, errorMessage(message, id).toJSONString(),
                      HttpServletResponse.SC_OK, log);
   }

   private JSONObject errorMessage(String message, long id) {
      JSONObject responseJson = new JSONObject();
      responseJson.put("id", id);
      responseJson.put("jsonprc", _conf.getStringValue("JSONRPC"));

      JSONObject error = new JSONObject();
      error.put("message", message);
      responseJson.put("error", error);

      return responseJson;
>>>>>>> c76918b1
   }

   /**
    * Parses the Protocol Buffer response from Athena and converts it into JSON.
    *
    * @param athenaResponse
    *           Protocol Buffer object containing Athena's reponse
    * @return Response in JSON format
    */
   @SuppressWarnings("unchecked")
   @Override
   protected JSONObject parseToJSON(Athena.AthenaResponse athenaResponse) {
      // Extract the ethrpcexecute response from
      // the athena reponse envelope.
      EthResponse ethResponse = athenaResponse.getEthResponse(0);

      // Construct the response JSON object.
      JSONObject responseJson = new JSONObject();
      responseJson.put("id", ethResponse.getId());
      responseJson.put("jsonrpc", _conf.getStringValue("JSONRPC"));
      return responseJson;
   }
}<|MERGE_RESOLUTION|>--- conflicted
+++ resolved
@@ -70,10 +70,9 @@
 
       if (rpcList == null) {
          logger.error("Configurations not read.");
-         processResponse(response,
-                         "error",
-                         StatusCodes.INTERNAL_SERVER_ERROR,
-                         logger);
+         processResponse(response, (new JSONArray()).toJSONString(),
+                         HttpServletResponse.SC_SERVICE_UNAVAILABLE, logger);
+         return;
       }
 
       processResponse(response, rpcList.toJSONString(), StatusCodes.OK, logger);
@@ -113,13 +112,8 @@
 
          if (requestParams == null) {
             logger.error("Invalid request : Parameters should be in the "
-<<<<<<< HEAD
-               + "request body and in a JSON object format");
-            processResponse(response, "error", StatusCodes.BAD_REQUEST, logger);
-=======
-                     + "request body and in a JSON object format");
+                         + "request body and in a JSON object format");
             errorResponse(response, "Unable to parse request", 0, logger);
->>>>>>> c76918b1
             return;
          }
          logger.debug("Request Parameters: " + requestParams.toJSONString());
@@ -261,34 +255,14 @@
          conn = AthenaConnectionPool.getInstance().getConnection();
          boolean res = AthenaHelper.sendToAthena(req, conn, _conf);
          if (!res) {
-<<<<<<< HEAD
-            processResponse(response,
-                            "Communication error",
-                            HttpServletResponse.SC_INTERNAL_SERVER_ERROR,
-                            log);
-=======
             errorResponse(response, "Error communicating with athena",
                           req.getEthRequest(0).getId(), log);
->>>>>>> c76918b1
             return;
          }
 
          // receive response from Athena
          athenaResponse = AthenaHelper.receiveFromAthena(conn);
          if (athenaResponse == null) {
-<<<<<<< HEAD
-            processResponse(response,
-                            "Data error",
-                            HttpServletResponse.SC_INTERNAL_SERVER_ERROR,
-                            log);
-            return;
-         }
-      } catch (Exception e) {
-         processResponse(response,
-                         "Internal error",
-                         HttpServletResponse.SC_INTERNAL_SERVER_ERROR,
-                         log);
-=======
             errorResponse(response, "Error reading response from athena",
                           req.getEthRequest(0).getId(), log);
             return;
@@ -297,7 +271,6 @@
          logger.error("General exception communicating with athena: ", e);
          errorResponse(response,"Error communicating with athena",
                        req.getEthRequest(0).getId(), log);
->>>>>>> c76918b1
          return;
       } finally {
          AthenaConnectionPool.getInstance().putConnection(conn);
@@ -312,15 +285,8 @@
          if (errResponse.hasDescription()) {
             description = errResponse.getDescription();
          }
-<<<<<<< HEAD
-         processResponse(response,
-                         respObject.toJSONString(),
-                         HttpServletResponse.SC_OK,
-                         log);
-=======
          errorResponse(response, description,
                        req.getEthRequest(0).getId(), log);
->>>>>>> c76918b1
          return;
       }
 
@@ -347,15 +313,6 @@
                                    req.getEthRequest(0).getId());
       }
 
-<<<<<<< HEAD
-      String json = respObject == null ? null : respObject.toJSONString();
-      processResponse(response,
-                      json,
-                      json == null
-                         ? HttpServletResponse.SC_INTERNAL_SERVER_ERROR
-                         : HttpServletResponse.SC_OK,
-                      log);
-=======
       processResponse(response, respObject.toJSONString(),
                       HttpServletResponse.SC_OK, log);
    }
@@ -376,7 +333,6 @@
       responseJson.put("error", error);
 
       return responseJson;
->>>>>>> c76918b1
    }
 
    /**
