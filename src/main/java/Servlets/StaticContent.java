--- conflicted
+++ resolved
@@ -1,12 +1,12 @@
 /**
  * This servlet is used to serve static content.
- * 
- * Endpoints serviced : 
+ *
+ * Endpoints serviced :
  * /assets/* : Loads content in the priv/www/assets folder
  * /api and /api/ : Loads content from priv/swagger.json
  * /swagger/* : Loads content from priv/www/swagger folder
  * /* : Loads content from priv/www/index.html
- * 
+ *
  */
 package Servlets;
 
@@ -14,17 +14,20 @@
 import java.io.FileInputStream;
 import java.io.FileNotFoundException;
 import java.io.IOException;
+import java.io.InputStream;
 import java.nio.file.Path;
 import java.nio.file.Paths;
+import java.util.HashMap;
 import java.util.Properties;
 
+import javax.servlet.DispatcherType;
+import javax.servlet.RequestDispatcher;
 import javax.servlet.ServletException;
 import javax.servlet.http.HttpServlet;
 import javax.servlet.http.HttpServletRequest;
 import javax.servlet.http.HttpServletResponse;
 
 import org.apache.log4j.Logger;
-<<<<<<< HEAD
 import org.apache.tika.exception.TikaException;
 import org.apache.tika.metadata.HttpHeaders;
 import org.apache.tika.metadata.Metadata;
@@ -37,11 +40,7 @@
 import org.xml.sax.helpers.DefaultHandler;
 import configurations.FileConfiguration;
 import configurations.IConfiguration;
-=======
 import org.json.simple.parser.ParseException;
-
-import configurations.SystemConfiguration;
->>>>>>> 70b15487
 import io.undertow.util.CanonicalPathUtils;
 import io.undertow.util.StatusCodes;
 
@@ -50,46 +49,30 @@
  */
 public class StaticContent extends HttpServlet {
    private static final long serialVersionUID = 1L;
-<<<<<<< HEAD
    private static String staticContentFolder;
    private static char separatorChar;
-   private static final Logger logger = 
+   private static final Logger logger =
          Logger.getLogger(StaticContent.class);
+   private IConfiguration _conf;
 
    public StaticContent() throws IOException {
       IConfiguration config = FileConfiguration.getInstance();
       staticContentFolder = config.getStringValue("StaticContent_Folder");
       separatorChar = config.getStringValue("StaticContent_Separator")
             .charAt(0);
-=======
-   private static Properties config;
-   private final Logger logger;
+   }
 
    /**
     * APIs serviced
     */
    private enum Api {
-   ASSETS, SWAGGER, API_LIST, DEFAULT_CONTENT;
-   }
-
-   public StaticContent() throws IOException, ParseException {
-      logger = Logger.getLogger(StaticContent.class);
-      // Read configurations
-      SystemConfiguration s;
-      try {
-         s = SystemConfiguration.getInstance();
-      } catch (IOException e) {
-         logger.error("Error in reading configurations");
-         throw e;
-      }
-      config = s.configurations;
->>>>>>> 70b15487
+      ASSETS, SWAGGER, API_LIST, DEFAULT_CONTENT;
    }
 
    /**
     * Services a get request. Fetches the resource from the specified
     * path and returns it.
-    * 
+    *
     * @param request
     *           The request received by the servlet
     * @param response
@@ -100,28 +83,16 @@
          final HttpServletResponse response)
          throws ServletException, IOException {
 
-<<<<<<< HEAD
-      String path = staticContentFolder + getPath(request);
-      /*
-       * If the separator char is not / we want to replace it with a / and
-       * canonicalise
-       */
-      if (File.separatorChar != separatorChar) {
-         path = CanonicalPathUtils
-               .canonicalize(path
-                     .replace(File.separatorChar, separatorChar));
-=======
       String callingApi = request.getServletPath();
       if (callingApi.length() > 0) {
          callingApi = callingApi.substring(1);
->>>>>>> 70b15487
       }
 
       Api api;
       String contentFolder = new String();
       String contentFile = new String();
-      String alternateApiListEndpoint = config
-               .getProperty("Alternate_ApiList_Endpoint");
+      String alternateApiListEndpoint = _conf
+               .getStringValue("Alternate_ApiList_Endpoint");
 
       // Read configurations based on API
       switch (callingApi) {
@@ -129,18 +100,22 @@
       case "assets":
          logger.trace("/assets API call");
          api = Api.ASSETS;
-         contentFolder = config.getProperty("Assets_Folder");
+         contentFolder = _conf
+                  .getStringValue("Assets_Folder");
          break;
       case "swagger":
          logger.trace("/swagger API call");
          api = Api.SWAGGER;
-         contentFolder = config.getProperty("Swagger_Folder");
+         contentFolder = _conf
+                  .getStringValue("Swagger_Folder");
          break;
       case "api":
          logger.trace("/api API call");
          api = Api.API_LIST;
-         contentFolder = config.getProperty("ApiList_Folder");
-         contentFile = config.getProperty("ApiList_File");
+         contentFolder = _conf
+                  .getStringValue("ApiList_Folder");
+         contentFile = _conf
+                  .getStringValue("ApiList_File");
          break;
       case "":
          String uri = request.getRequestURI();
@@ -148,13 +123,16 @@
          // Load swagger UI if user enters /api/
          if (uri.startsWith(alternateApiListEndpoint)) {
             logger.trace("/api API call");
-            contentFolder = config.getProperty("ApiList_Folder");
-            contentFile = config.getProperty("ApiList_File");
+            contentFolder = _conf
+                     .getStringValue("ApiList_Folder");
+            contentFile = _conf
+                     .getStringValue("ApiList_File");
             api = Api.API_LIST;
          } else {
             logger.trace("Default Content API call");
             api = Api.DEFAULT_CONTENT;
-            contentFolder = config.getProperty("Server_DefaultResponse");
+            contentFolder = _conf
+                     .getStringValue("Server_DefaultResponse");
             contentFile = "";
          }
          break;
@@ -222,12 +200,11 @@
          logger.error("Error in reading from tcp input stream");
          throw e;
       }
-<<<<<<< HEAD
    }
 
    /**
     * Detects the file type for setting content type of response header
-    * 
+    *
     * @param path
     *           Path of file to be serviced
     * @return File type
@@ -295,7 +272,7 @@
       if (request.getDispatcherType()
             == DispatcherType.INCLUDE
             &&
-          request.getAttribute(RequestDispatcher.INCLUDE_REQUEST_URI) 
+          request.getAttribute(RequestDispatcher.INCLUDE_REQUEST_URI)
             != null) {
           pathInfo = (String) request
                .getAttribute(RequestDispatcher.INCLUDE_PATH_INFO);
@@ -313,15 +290,7 @@
       }
       if ((result == null) || (result.equals(""))) {
          result = "/";
-=======
-
-      // close input stream
-      try {
-         inputStream.close();
-      } catch (IOException e) {
-         logger.error("Error in closing input stream");
-         throw e;
->>>>>>> 70b15487
-      }
+      }
+      return result;
    }
 }