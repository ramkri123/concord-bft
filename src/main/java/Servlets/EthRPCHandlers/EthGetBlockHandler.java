--- conflicted
+++ resolved
@@ -12,18 +12,15 @@
 import com.vmware.athena.Athena.AthenaResponse;
 import com.vmware.athena.Athena.BlockResponse;
 import com.vmware.athena.Athena.TransactionResponse;
-
-<<<<<<< HEAD
 import Servlets.APIHelper;
 import Servlets.EthDispatcher;
 
-=======
+
 /**
  * <p>Copyright 2018 VMware, all rights reserved.</p>
- * 
+ *
  * This handler is used to service eth_getBlockByHash POST requests.
  */
->>>>>>> dfa470b1
 public class EthGetBlockHandler extends AbstractEthRPCHandler {
 
    Logger logger = Logger.getLogger(EthGetBlockHandler.class);
@@ -32,7 +29,7 @@
     * Builds the Athena request builder. Extracts the block hash from the
     * request and uses it to set up an Athena Request builder with a
     * BlockRequest. Also performs basic checks on parameters.
-    * 
+    *
     * @param builder
     *           Object in which request is built
     * @param requestJson
@@ -103,7 +100,7 @@
     * Builds the response object to be returned to the user. Checks the flag in
     * the request to determine whether a list of transaction hashes or a list of
     * transaction objects needs to be returned to the user.
-    * 
+    *
     * @param athenaResponse
     *           Response received from Athena
     * @param requestJson
