#include "connection_manager.hpp"
#include <log4cplus/loggingmacros.h>

using namespace com::vmware::athena;

/* statoc logger per class */
static log4cplus::Logger logger_(log4cplus::Logger::getInstance(
<<<<<<< HEAD
                                 "com.vmware.athena.connection_manager"));
=======
                                    "com.vmware.athena.connection_manager"));
>>>>>>> 702ed6e9

void
connection_manager::start_connection(api_connection::pointer pConn)
{
   LOG4CPLUS_DEBUG(logger_, "start_connection enter");
   connections_.insert(pConn);
   pConn->start_async();
<<<<<<< HEAD
   LOG4CPLUS_INFO(logger_, "new connection added, live connections: " <<
                  connections_.size());
=======
   LOG4CPLUS_INFO(logger_, "new connection added, live connections: "
                  << connections_.size());
>>>>>>> 702ed6e9
   LOG4CPLUS_DEBUG(logger_, "start_connection exit");
}

void
connection_manager::close_connection(api_connection::pointer pConn)
{
   LOG4CPLUS_DEBUG(logger_, "close_connection enter");
   connections_.erase(pConn);
<<<<<<< HEAD
   LOG4CPLUS_INFO(logger_, "connection closed and removed, live connections:" <<
                  connections_.size());
=======
   LOG4CPLUS_INFO(logger_, "connection closed and removed, live connections: "
                  << connections_.size());
>>>>>>> 702ed6e9
   LOG4CPLUS_DEBUG(logger_, "close_connection exit");
}<|MERGE_RESOLUTION|>--- conflicted
+++ resolved
@@ -5,11 +5,7 @@
 
 /* statoc logger per class */
 static log4cplus::Logger logger_(log4cplus::Logger::getInstance(
-<<<<<<< HEAD
                                  "com.vmware.athena.connection_manager"));
-=======
-                                    "com.vmware.athena.connection_manager"));
->>>>>>> 702ed6e9
 
 void
 connection_manager::start_connection(api_connection::pointer pConn)
@@ -17,13 +13,8 @@
    LOG4CPLUS_DEBUG(logger_, "start_connection enter");
    connections_.insert(pConn);
    pConn->start_async();
-<<<<<<< HEAD
-   LOG4CPLUS_INFO(logger_, "new connection added, live connections: " <<
-                  connections_.size());
-=======
    LOG4CPLUS_INFO(logger_, "new connection added, live connections: "
                   << connections_.size());
->>>>>>> 702ed6e9
    LOG4CPLUS_DEBUG(logger_, "start_connection exit");
 }
 
@@ -32,12 +23,8 @@
 {
    LOG4CPLUS_DEBUG(logger_, "close_connection enter");
    connections_.erase(pConn);
-<<<<<<< HEAD
-   LOG4CPLUS_INFO(logger_, "connection closed and removed, live connections:" <<
-                  connections_.size());
-=======
-   LOG4CPLUS_INFO(logger_, "connection closed and removed, live connections: "
-                  << connections_.size());
->>>>>>> 702ed6e9
+   LOG4CPLUS_INFO(logger_,
+               "connection closed and removed, live connections: " <<
+               connections_.size());
    LOG4CPLUS_DEBUG(logger_, "close_connection exit");
 }