--- conflicted
+++ resolved
@@ -853,15 +853,13 @@
       }
    }
 
-<<<<<<< HEAD
-   uint64_t timestamp = request.has_timestamp() ? request.timestamp() : 0;
-=======
    // If this is not a transaction, set flags to static so that execution is
    // prohibited from modifying state.
    if (kvbStorage.is_read_only()) {
       message.flags |= EVM_STATIC;
    }
->>>>>>> 8d308369
+
+   uint64_t timestamp = request.has_timestamp() ? request.timestamp() : 0;
 
    if (request.has_addr_to()) {
       message.kind = EVM_CALL;
