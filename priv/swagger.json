--- conflicted
+++ resolved
@@ -54,42 +54,28 @@
         "get": {
             "summary": "List blocks in the chain, most recent first",
             "operationId": "blockListGet",
-<<<<<<< HEAD
-            "parameters": [{
-			"name": "latest",
-			"in": "query",
-			"description": "most recent block to start with",
-			"required": false,
-			"schema": {
-				"type": "integer",
-				"format": "string"
-			}
-		},
-		{
-			"name": "count",
-			"in": "query",
-			"description": "number of blocks to return",
-			"required": false,
-			"schema": {
-				"type": "integer",
-				"format": "string"
-			}
-		}
-	],
-=======
-            "parameters": {
-                "startParam": {
-                    "name": "start",
+            "parameters": [
+                {
+                    "name": "latest",
                     "in": "query",
                     "description": "most recent block to start with",
-                    "required": "false",
+                    "required": false,
                     "schema": {
                         "type": "integer",
                         "format": "string"
                     }
-                }
-            },
->>>>>>> 39ca36cf
+                },
+                {
+                    "name": "count",
+                    "in": "query",
+                    "description": "number of blocks to return",
+                    "required": false,
+                    "schema": {
+                        "type": "integer",
+                        "format": "string"
+                    }
+                }
+            ],
             "responses": {
                 "200": {
                     "description": "Blocks",
