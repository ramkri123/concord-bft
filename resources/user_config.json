--- conflicted
+++ resolved
@@ -2,14 +2,10 @@
    "product": {
       "launch":{
          "apiServer":{
-<<<<<<< HEAD
-            "buildRoot": "~/source/vmwathena/helen",
-=======
-            "buildRoot": "~/source/helen/_build/default/rel",
->>>>>>> 31766ff1
+            "buildRoot": "~/source/helen",
             "helen1":{
                "launchCommand": "/usr/bin/java",
-               "parameters": ["-jar", "~/source/vmwathena/helen/helen-1.0-SNAPSHOT-jar-with-dependencies.jar"]
+               "parameters": ["-jar", "~/source/helen/helen-1.0-SNAPSHOT-jar-with-dependencies.jar"]
             }
          },
          "athena":
