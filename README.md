--- conflicted
+++ resolved
@@ -16,8 +16,11 @@
 
  * (helen)[vmathena/helen] is the home of Athena's UI and external API
 
-<<<<<<< HEAD
 ## Building
+
+### Dependencies
+
+#### Boost
 
 You will need Boost installed. Version 1.64.0 has been tested (note
 the addition of `program_options` if you had built Boost for the
@@ -32,6 +35,8 @@
 sudo ./b2 install
 ```
 
+#### Protocol Buffers
+
 This project uses protocol buffers, so you'll need both the protoc
 compile and the C++ headers. On Ubunutu, you can get these via apt:
 
@@ -39,23 +44,7 @@
 $ sudo apt-get install libprotobuf-dev protobuf-compiler
 ```
 
-## What is here:
-
- * src/main.cpp: reads program options and starts the application
-
- * src/athena_acceptor.*: socket listener and acceptor
-
- * src/athena_connection.*: connection handler (reads and processes requests)
-
- * src/athena.proto: Google Protocol Buffers messages that Helen uses
-   to talk to Athena
-
-## Future Work
-=======
-
-# Project Dependencies
-
-## Installing log4cplus
+#### Log4CPlus
 
 This project usese log4cplus logging framework. We are currently
 using version 1.2.1 of this library. Do not use version 2.0 or further
@@ -89,11 +78,41 @@
 sudo make install
 ```
 
-This will install all library files and header files into '/usr/local'.
+This will install all library files and header files into
+'/usr/local'. (You may need to add `/usr/local/lib` to your
+`LD_LIBRARY_PATH` to run Athena.)
 
-Try compiling and running a simple logger code to make sure everything works.
+### Athena
 
->>>>>>> aa964d77
+Once dependencies are installed, run `make`:
+
+```
+$ make
+```
+
+This should produce an `athena` executable. Run it to start athena:
+
+```
+$ athena
+VMware Project Athena
+Listening on 0.0.0.0:5458
+```
+
+With Athena running, you probably want to go set up
+[Helen](https://github.com/vmwathena/helen) to talk to it.
+
+## What is here:
+
+ * src/main.cpp: reads program options and starts the application
+
+ * src/athena_acceptor.*: socket listener and acceptor
+
+ * src/athena_connection.*: connection handler (reads and processes requests)
+
+ * src/athena.proto: Google Protocol Buffers messages that Helen uses
+   to talk to Athena
+
+## Future Work
 
 TODO: implement the equivalent of
 P2_Blockchain/Blockchain/basicBlockchain2 and
