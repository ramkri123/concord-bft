import groovy.json.*

def call(){
  def agentLabel = "genericVM"
  def genericTests = true
  def additional_components_to_build = ""
  def master_branch_job_name = "Master Branch"
  def lint_test_job_name = "Blockchain LINT Tests"
  def memory_leak_job_name = "BlockchainMemoryLeakTesting"
  def performance_test_job_name = "Blockchain Performance Test"
  def persephone_test_job_name = "Blockchain Persephone Tests"

  if (env.JOB_NAME.contains(memory_leak_job_name)) {
    echo "**** Jenkins job for Memory Leak Test"
    agentLabel = "MemoryLeakTesting"
    genericTests = false
  } else if (env.JOB_NAME.contains(performance_test_job_name)) {
    echo "**** Jenkins job for Performance Test"
    genericTests = false
    additional_components_to_build = additional_components_to_build + "PerformanceTests,"
  } else if (env.JOB_NAME.contains(persephone_test_job_name)) {
    echo "**** Jenkins job for Persephone Test"
    genericTests = false
  } else if (env.JOB_NAME.contains(lint_test_job_name)) {
    echo "**** Jenkins job for LINT Tests"
    genericTests = false
  } else {
    echo "**** Jenkins job for Generic Test Run"
  }

  pipeline {
    agent { label agentLabel }
    tools {
      // 8.9.4 is the minimum for Truffle.
      nodejs 'Node 8.9.4'
    }
    options{
      gitLabConnection('TheGitlabConnection')
    }
    parameters {
      booleanParam defaultValue: false, description: "Whether to deploy the docker images for production. REQUIRES A VERSION NUMBER IN THE 'version_param' FIELD.", name: "deploy"
      string defaultValue: "",
             description: "The version number for releases. Used as a tag in DockerHub and Git.  REQUIRED IF THE 'deploy' CHECKBOX IS CHECKED.",
             name: "version_param"

      string defaultValue: "",
             description: "Blockchain commit or branch to use.  Providing a branch name will pull the branch's latest commit.",
             name: "blockchain_branch_or_commit"
      string defaultValue: "",
             description: "Shared Jenkins lib branch to use.",
             name: "shared_lib_branch"
    }
    stages {
      stage("Notify GitLab"){
        steps{
          startRun()
        }
      }

      stage("Setup"){
        steps{
          script{
            try{
              // Output node info
              sh '''
                set +x
                echo Jenkins node information:
                ifconfig | grep -A 2 "ens"
                set -x
              '''

              // Check parameters
              script{
                errString = "Parameter check error: "

                if (params.deploy && (!params.version_param || !params.version_param.trim())){
                  throw new Exception (errString + "A version number must be entered when the 'deploy' checkbox is checked.")
                }
              }

              // Clean the workspace
              cleanWs()

              // Add the VMware GitLab ssh key to known_hosts.
              handleKnownHosts("gitlab.eng.vmware.com")
            }catch(Exception ex){
              failRun()
              throw ex
            }
          }
        }
      }

      stage('Fetch source code') {
        parallel {
          stage("Fetch blockchain repo source") {
            steps {
              script{
                try{
                  sh 'mkdir blockchain'
                  dir('blockchain') {
                    // After the checkout, the content of the repo is directly under 'blockchain'.
                    // There is no extra 'vmwathena_blockchain' directory.
                    script {
                      env.commit = getRepoCode("git@gitlab.eng.vmware.com:blockchain/vmwathena_blockchain.git", params.blockchain_branch_or_commit)
                      env.blockchain_root = new File(env.WORKSPACE, "blockchain").toString()

                      // Check if persephone tests be executed in this run
                      env.run_persephone_tests = has_repo_changed('persephone') || has_repo_changed('hermes') || env.JOB_NAME.contains(master_branch_job_name)
                    }
                  }
                }catch(Exception ex){
                  failRun()
                  throw ex
                }
              }
            }
          }

          stage('Fetch VMware blockchain hermes-data source') {
            steps {
              script{
                try{
                  sh 'mkdir hermes-data'
                  dir('hermes-data') {
                    script {
                      env.actual_hermes_data_fetched = getRepoCode("git@gitlab.eng.vmware.com:blockchain/hermes-data","master")
                    }
                    sh 'git checkout master'
                  }
                }catch(Exception ex){
                  failRun()
                  throw ex
                }
              }
            }
          }
        }
      }

      stage('Fetch samples from github.') {
        steps {
          script {
            try {
              dir('blockchain') {
                script {
                  sh '''
                  git clone https://github.com/vmware-samples/vmware-blockchain-samples.git
                  '''
                }
              }
            } catch(Exception ex) {
              failRun()
              throw ex
            }
          }
        }
      }

      stage("Copy dependencies") {
        parallel {
          stage("Copy googletest") {
            steps() {
              script{
                try{
                  sh 'mkdir googletest'
                  dir('googletest') {
                    sh 'cp -ar /var/jenkins/workspace/googletest/* .'
                  }
                }catch(Exception ex){
                  failRun()
                  throw ex
                }
              }
            }
          }
          stage("Copy evmjit") {
            steps() {
              script{
                try{
                  sh 'mkdir evmjit'
                  dir('evmjit') {
                    sh 'cp -ar /var/jenkins/workspace/evmjit/* .'
                  }
                }catch(Exception ex){
                  failRun()
                  throw ex
                }
              }
            }
          }
          stage("Copy ethereum tests") {
            steps() {
              script{
                try{
                  sh 'mkdir ethereum_tests'
                  dir('ethereum_tests') {
                    sh 'cp -ar /var/jenkins/workspace/ethereum_tests/* .'
                  }
                }catch(Exception ex){
                  failRun()
                  throw ex
                }
              }
            }
          }
        }
      }

      stage('Write version for GUI') {
        steps() {
          script{
            try{
              dir('blockchain') {
                script {
                  version = env.version_param ? env.version_param : env.commit
                  env.version_json = createVersionInfo(version, env.commit)
                }
                // The groovy calls to create directories and files fail, only in Jenkins,
                // so do those in a shell block.  Jenkins has some quirky ideas of security?
                sh '''
                  dir=ui/src/static/data
                  mkdir -p ${dir}
                  echo ${version_json} > ${dir}/version.json
                '''
              }
            }catch(Exception ex){
              failRun()
              throw ex
            }
          }
        }
      }

      stage("Configure docker, git, and python") {
        steps {
          script{
            try{
              // Docker will fail to launch unless we fix up this DNS stuff.  It will try to use Google's
              // DNS servers by default, and here in VMware's network, we can't do that.
              // Also, since this will run on a VM which may have been deployed anywhere in the world,
              // do not hard code the DNS values.  Always probe the current environment and write
              // this file.
              // Reference: https://development.robinwinslow.uk/2016/06/23/fix-docker-networking-dns/
              withCredentials([string(credentialsId: 'BUILDER_ACCOUNT_PASSWORD', variable: 'PASSWORD')]) {
                sh '''
                  DNS_JSON_STRING=$(echo {\\"dns\\": [\\"`nmcli dev show | grep 'IP4.DNS' | cut --delimiter=':' --fields=2 | xargs | sed 's/\\s/", "/g'`\\"]})
                  echo "${PASSWORD}" | sudo -S ls > /dev/null
                  echo $DNS_JSON_STRING | sudo tee -a /etc/docker/daemon.json
                  sudo service docker restart
                '''
              }

              withCredentials([string(credentialsId: 'ATHENA_DEPLOYER_ARTIFACTORY_PASSWORD', variable: 'ARTIFACTORY_PASSWORD')]) {
                script{
                  command = "docker login -u athena-deployer -p \"" + env.ARTIFACTORY_PASSWORD + "\" athena-docker-local.artifactory.eng.vmware.com"
                  retryCommand(command, true)
                }
              }

              // To invoke "git tag" and commit that change, git wants to know who we are.
              // This will be set up in template VM version 5, at which point these commands can
              // be removed.
              sh '''
                git config --global user.email "vmwathenabot@vmware.com"
                git config --global user.name "build system"
              '''

              // Set up repo variables.
              script {
                env.docker_tag = env.version_param ? env.version_param : env.commit
                env.release_repo = "vmwblockchain"
                env.internal_repo_name = "athena-docker-local"
                env.internal_repo = env.internal_repo_name + ".artifactory.eng.vmware.com"

                // These are constants which mirror the DockerHub repos.  DockerHub is only used for publishing releases.
                env.release_agent_repo = env.release_repo + "/agent"
                env.release_asset_transfer_repo = env.release_repo + "/asset-transfer"
                env.release_concord_repo = env.release_repo + "/concord-core"
                env.release_ethrpc_repo = env.release_repo + "/ethrpc"
                env.release_fluentd_repo = env.release_repo + "/fluentd"
                env.release_helen_repo = env.release_repo + "/concord-ui"
                env.release_persephone_metadata_repo = env.release_repo + "/persephone-metadata"
                env.release_persephone_provisioning_repo = env.release_repo + "/persephone-provisioning"
                env.release_persephone_fleet_repo = env.release_repo + "/persephone-fleet"
                env.release_persephone_provisioning_client_repo = env.release_repo + "/persephone-provisioning-client"
                env.release_ui_repo = env.release_repo + "/ui"
                env.release_contract_compiler_repo = env.release_repo + "/contract-compiler"
                env.release_hlf_tools_repo = env.release_repo + "/hyperledger-fabric-tools"
                env.release_hlf_peer_repo = env.release_repo + "/hyperledger-fabric-peer"
                env.release_hlf_orderer_repo = env.release_repo + "/hyperledger-fabric-orderer"
                env.release_daml_ledger_api_repo = env.release_repo + "/daml-ledger-api"
                env.release_daml_execution_engine_repo = env.release_repo + "/daml-execution-engine"

                // These are constants which mirror the internal artifactory repos.  We put all merges
                // to master in the internal VMware artifactory.
                env.internal_agent_repo = env.release_agent_repo.replace(env.release_repo, env.internal_repo)
                env.internal_asset_transfer_repo = env.release_asset_transfer_repo.replace(env.release_repo, env.internal_repo)
                env.internal_concord_repo = env.release_concord_repo.replace(env.release_repo, env.internal_repo)
                env.internal_ethrpc_repo = env.release_ethrpc_repo.replace(env.release_repo, env.internal_repo)
                env.internal_fluentd_repo = env.release_fluentd_repo.replace(env.release_repo, env.internal_repo)
                env.internal_helen_repo = env.internal_repo + "/helen"
                env.internal_persephone_metadata_repo = env.release_persephone_metadata_repo.replace(env.release_repo, env.internal_repo)
                env.internal_persephone_provisioning_repo = env.release_persephone_provisioning_repo.replace(env.release_repo, env.internal_repo)
                env.internal_persephone_fleet_repo = env.release_persephone_fleet_repo.replace(env.release_repo, env.internal_repo)
                env.internal_persephone_provisioning_client_repo = env.release_persephone_provisioning_client_repo.replace(env.release_repo, env.internal_repo)
                env.internal_ui_repo = env.release_ui_repo.replace(env.release_repo, env.internal_repo)
                env.internal_contract_compiler_repo = env.release_contract_compiler_repo.replace(env.release_repo, env.internal_repo)
                env.internal_hlf_tools_repo = env.release_hlf_tools_repo.replace(env.release_repo, env.internal_repo)
                env.internal_hlf_peer_repo = env.release_hlf_peer_repo.replace(env.release_repo, env.internal_repo)
                env.internal_hlf_orderer_repo = env.release_hlf_orderer_repo.replace(env.release_repo, env.internal_repo)
                env.internal_daml_ledger_api_repo = env.release_daml_ledger_api_repo.replace(env.release_repo, env.internal_repo)
                env.internal_daml_execution_engine_repo = env.release_daml_execution_engine_repo.replace(env.release_repo, env.internal_repo)
              }

              // Docker-compose picks up values from the .env file in the directory from which
              // docker-compose is run.
              withCredentials([
                string(credentialsId: 'BUILDER_ACCOUNT_PASSWORD', variable: 'PASSWORD'),
                string(credentialsId: 'LINT_API_KEY', variable: 'LINT_API_KEY'),
                string(credentialsId: 'FLUENTD_AUTHORIZATION_BEARER', variable: 'FLUENTD_AUTHORIZATION_BEARER'),
                string(credentialsId: 'VMC_API_TOKEN', variable: 'VMC_API_TOKEN'),
                string(credentialsId: 'DOCKERHUB_REPO_READER_PASSWORD', variable: 'DOCKERHUB_REPO_READER_PASSWORD')
                ]) {
                sh '''
                  echo "${PASSWORD}" | sudo -S ls
                  sudo cat >blockchain/docker/.env <<EOF
agent_repo=${internal_agent_repo}
agent_tag=${docker_tag}
asset_transfer_repo=${internal_asset_transfer_repo}
asset_transfer_tag=${docker_tag}
concord_repo=${internal_concord_repo}
concord_tag=${docker_tag}
ethrpc_repo=${internal_ethrpc_repo}
ethrpc_tag=${docker_tag}
fluentd_repo=${internal_fluentd_repo}
fluentd_tag=${docker_tag}
helen_repo=${internal_helen_repo}
helen_tag=${docker_tag}
persephone_metadata_repo=${internal_persephone_metadata_repo}
persephone_metadata_tag=${docker_tag}
persephone_provisioning_repo=${internal_persephone_provisioning_repo}
persephone_provisioning_tag=${docker_tag}
persephone_fleet_repo=${internal_persephone_fleet_repo}
persephone_fleet_tag=${docker_tag}
persephone_provisioning_client_repo=${internal_persephone_provisioning_client_repo}
persephone_provisioning_client_tag=${docker_tag}
ui_repo=${internal_ui_repo}
ui_tag=${docker_tag}
contract_compiler_repo=${internal_contract_compiler_repo}
contract_compiler_tag=${docker_tag}
hlf_tools_repo=${internal_hlf_tools_repo}
hlf_tools_tag=${docker_tag}
hlf_peer_repo=${internal_hlf_peer_repo}
hlf_peer_tag=${docker_tag}
hlf_orderer_repo=${internal_hlf_orderer_repo}
hlf_orderer_tag=${docker_tag}
daml_ledger_api_repo=${internal_daml_ledger_api_repo}
daml_ledger_api_tag=${docker_tag}
daml_execution_engine_repo=${internal_daml_execution_engine_repo}
daml_execution_engine_tag=${docker_tag}
commit_hash=${commit}
LINT_API_KEY=${LINT_API_KEY}
EOF
                  cp blockchain/docker/.env blockchain/hermes/

                  # Need to add the fluentd authorization bearer.
                  # I couldn't get this env method to update the conf https://docs.fluentd.org/v0.12/articles/faq#how-can-i-use-environment-variables-to-configure-parameters-dynamically
                  sed -i -e 's/'"<ADD-LOGINTELLIGENCE-KEY-HERE>"'/'"${FLUENTD_AUTHORIZATION_BEARER}"'/g' blockchain/docker/fluentd/fluentd.conf

                  # Update hermes/resources/persephone/provision-service/config.json for persephone (deployment service) testing
                  sed -i -e 's/'"<VMC_API_TOKEN>"'/'"${VMC_API_TOKEN}"'/g' blockchain/hermes/resources/persephone/provisioning/config.json
                  sed -i -e 's/'"<DOCKERHUB_REPO_READER_PASSWORD>"'/'"${DOCKERHUB_REPO_READER_PASSWORD}"'/g' blockchain/hermes/resources/persephone/provisioning/config.json
                '''
              }

              // Set up python.
              script{
                env.python_bin = "/var/jenkins/workspace/venv_py37/bin"
                env.python = env.python_bin + "/python"

                sh '''
                   # Adding websocket-client  0.56.0 to Artifactory: https://servicedesk.eng.vmware.com/servicedesk/customer/portal/12/INTSVC-549
                   # When that is done, then start passing in -i <url to artifactory>
                   . ${python_bin}/activate
                   pip3 install -r blockchain/hermes/requirements.txt
                   deactivate
                '''
              }
            }catch(Exception ex){
              failRun()
              throw ex
            }
          }
        }
      }

      stage("Build") {
        steps {
          script{
            env.additional_components_to_build = additional_components_to_build
            try{
              dir('blockchain') {
                sh '''
                  ./buildall.sh --additionalBuilds ${additional_components_to_build}
                '''
              }
            }catch(Exception ex){
              failRun()
              throw ex
            }
          }
        }
      }

      stage("Run tests in containers") {
        steps {
          script{
            try{
              dir('blockchain/hermes'){
                withCredentials([string(credentialsId: 'BUILDER_ACCOUNT_PASSWORD', variable: 'PASSWORD')]) {
                  script {
                    env.test_log_root = new File(env.WORKSPACE, "testLogs").toString()
                    env.sample_suite_test_logs = new File(env.test_log_root, "SampleSuite").toString()
                    env.ui_test_logs = new File(env.test_log_root, "UI").toString()
                    env.sample_dapp_test_logs = new File(env.test_log_root, "SampleDApp").toString()
                    env.core_vm_test_logs = new File(env.test_log_root, "CoreVM").toString()
                    env.helen_api_test_logs = new File(env.test_log_root, "HelenAPI").toString()
                    env.extended_rpc_test_logs = new File(env.test_log_root, "ExtendedRPC").toString()
                    env.extended_rpc_test_helen_logs = new File(env.test_log_root, "ExtendedRPC-Helen").toString()
                    env.regression_test_logs = new File(env.test_log_root, "Regression").toString()
                    env.statetransfer_test_logs = new File(env.test_log_root, "StateTransfer").toString()
                    env.mem_leak_test_logs = new File(env.test_log_root, "MemoryLeak").toString()
                    env.performance_test_logs = new File(env.test_log_root, "PerformanceTest").toString()
                    env.persephone_test_logs = new File(env.test_log_root, "PersephoneTest").toString()
                    env.lint_test_logs = new File(env.test_log_root, "LintTest").toString()
                    env.contract_compiler_test_logs = new File(env.test_log_root, "ContractCompilerTests").toString()
                    env.hlf_test_logs = new File(env.test_log_root, "HlfTests").toString()
                    env.daml_test_logs = new File(env.test_log_root, "DamlTests").toString()
                    env.time_test_logs = new File(env.test_log_root, "TimeTests").toString()

                    if (genericTests) {
                      sh '''
                        # So test suites not using sudo can write to test_logs.
                        mkdir "${test_log_root}"
<<<<<<< HEAD
                        echo "${PASSWORD}" | sudo -S "${python}" main.py SampleDAppTests --dockerComposeFile ../docker/docker-compose.yml --resultsDir "${sample_dapp_test_logs}" --runConcordConfigurationGeneration
=======

                        # Make sure the test framework itself can run a basic test suite.
                        echo "${PASSWORD}" | sudo -S "${python}" main.py SampleSuite --resultsDir "${sample_suite_test_logs}"
                        echo "${PASSWORD}" | sudo -S "${python}" main.py AssetTransferTests --dockerComposeFile ../docker/docker-compose.yml --resultsDir "${asset_transfer_test_logs}" --runConcordConfigurationGeneration
>>>>>>> 6b8f106a
                        echo "${PASSWORD}" | sudo -S "${python}" main.py CoreVMTests --dockerComposeFile ../docker/docker-compose.yml --resultsDir "${core_vm_test_logs}" --runConcordConfigurationGeneration
                        echo "${PASSWORD}" | sudo -S "${python}" main.py HelenAPITests --dockerComposeFile ../docker/docker-compose.yml --resultsDir "${helen_api_test_logs}" --runConcordConfigurationGeneration
                        echo "${PASSWORD}" | sudo -S "${python}" main.py ExtendedRPCTests --dockerComposeFile ../docker/docker-compose.yml --resultsDir "${extended_rpc_test_logs}" --runConcordConfigurationGeneration
                        echo "${PASSWORD}" | sudo -S "${python}" main.py ExtendedRPCTests --dockerComposeFile ../docker/docker-compose.yml --resultsDir "${extended_rpc_test_helen_logs}" --ethrpcApiUrl https://localhost/blockchains/local/api/concord/eth --runConcordConfigurationGeneration
                        echo "${PASSWORD}" | sudo -S "${python}" main.py RegressionTests --dockerComposeFile ../docker/docker-compose.yml --resultsDir "${regression_test_logs}" --runConcordConfigurationGeneration
                        echo "${PASSWORD}" | sudo -S "${python}" main.py DamlTests --dockerComposeFile ../docker/docker-compose-daml.yml --resultsDir "${daml_test_logs}" --runConcordConfigurationGeneration --concordConfigurationInput /concord/config/dockerConfigurationInput-daml.yaml

                        # RV, March 21, 2019: Commenting out this suite because it relies on a native Concord build, which is becoming problematic.
                        #                     Uncomment when it no longer relies on that.
                        # echo "${PASSWORD}" | sudo -S "${python}" main.py SimpleStateTransferTest --dockerComposeFile ../docker/docker-compose.yml --resultsDir "${statetransfer_test_logs}" --runConcordConfigurationGeneration
                        echo "${PASSWORD}" | sudo -S "${python}" main.py TruffleTests --logLevel debug --dockerComposeFile ../docker/docker-compose.yml --resultsDir "${truffle_test_logs}" --runConcordConfigurationGeneration
                        echo "${PASSWORD}" | sudo -S "${python}" main.py ContractCompilerTests --dockerComposeFile ../docker/docker-compose.yml --resultsDir "${contract_compiler_test_logs}" --runConcordConfigurationGeneration
                        echo "${PASSWORD}" | sudo -S "${python}" main.py HlfTests --dockerComposeFile=../docker/docker-compose-hlf.yml --resultsDir "${hlf_test_logs}" --runConcordConfigurationGeneration --concordConfigurationInput /concord/config/dockerConfigurationInput-hlf.yaml

                        # Turn the time service on. When the feature flag is removed, we can remove this sed.
                        # The path to ...-time_service.yaml is different between the sed command and
                        # the hermes command, because the sed command is run outside of a container,
                        # but the configuration generation is run inside of a
                        # container. `../docker/config-public/` is mounted as `/concord/config/`
                        # during config generation.
                        sed -- \'s/\\(FEATURE_time_service: \\)false/\\1true/\' ../docker/config-public/dockerConfigurationInput.yaml > ../docker/config-public/dockerConfigurationInput-time_service.yaml
                        echo "${PASSWORD}" | sudo -S "${python}" main.py TimeTests --dockerComposeFile=../docker/docker-compose.yml --resultsDir "${time_test_logs}" --runConcordConfigurationGeneration --concordConfigurationInput /concord/config/dockerConfigurationInput-time_service.yaml

                        cd suites ; echo "${PASSWORD}" | sudo -SE ./memory_leak_test.sh --testSuite CoreVMTests --repeatSuiteRun 2 --tests vmArithmeticTest/add0.json --resultsDir "${mem_leak_test_logs}" ; cd ..

                        # We need to delete the database files before running UI tests because
                        # Selenium cannot launch Chrome with sudo.  (The only reason Hermes
                        # needs to be run with sudo is so it can delete any existing DB files.)
                        echo "${PASSWORD}" | sudo -S rm -rf ../docker/devdata/rocksdbdata*
                        echo "${PASSWORD}" | sudo -S rm -rf ../docker/devdata/cockroachDB
                        "${python}" main.py UiTests --dockerComposeFile ../docker/docker-compose.yml --resultsDir "${ui_test_logs}" --runConcordConfigurationGeneration
                      '''
                      if (env.run_persephone_tests.toBoolean()) {
                        sh '''
                          echo "DISABLED - Running persephone testsuite as either this is a Master run or there is a code change in blockchain/persephone/ (or) blockchain/hermes/"
                          # echo "Running persephone testsuite as either this is a Master run or there is a code change in blockchain/persephone/ (or) blockchain/hermes/"
                          # echo "${PASSWORD}" | sudo -SE "${python}" main.py PersephoneTests --dockerComposeFile ../docker/docker-compose-persephone.yml --resultsDir "${persephone_test_logs}"
                      '''
                      }
                    }
                    if (env.JOB_NAME.contains(memory_leak_job_name)) {
                      sh '''
                        echo "Running Entire Testsuite: Memory Leak..."
                        cd suites ; echo "${PASSWORD}" | sudo -SE ./memory_leak_test.sh --testSuite CoreVMTests --repeatSuiteRun 5 --resultsDir "${mem_leak_test_logs}"
                      '''
                    }
                    if (env.JOB_NAME.contains(performance_test_job_name)) {
                      sh '''
                        echo "Running Entire Testsuite: Performance..."
                        echo "${PASSWORD}" | sudo -SE "${python}" main.py PerformanceTests --dockerComposeFile ../docker/docker-compose.yml --resultsDir "${performance_test_logs}" --runConcordConfigurationGeneration
                      '''
                    }
                    if (env.JOB_NAME.contains(persephone_test_job_name)) {
                      sh '''
                        echo "Running Entire Testsuite: Persephone..."
                        echo "${PASSWORD}" | sudo -SE "${python}" main.py PersephoneTests --dockerComposeFile ../docker/docker-compose-persephone.yml --resultsDir "${persephone_test_logs}"
                      '''
                    }
                    if (env.JOB_NAME.contains(lint_test_job_name)) {
                      sh '''
                        echo "Running Entire Testsuite: Lint E2E..."

                        # We need to delete the database files before running UI tests because
                        # Selenium cannot launch Chrome with sudo.  (The only reason Hermes
                        # needs to be run with sudo is so it can delete any existing DB files.)
                        echo "${PASSWORD}" | sudo -S rm -rf ../docker/devdata/rocksdbdata*
                        echo "${PASSWORD}" | sudo -S rm -rf ../docker/devdata/cockroachDB

                        "${python}" main.py LintTests --dockerComposeFile ../docker/docker-compose.yml ../docker/docker-compose-fluentd.yml --resultsDir "${lint_test_logs}" --runConcordConfigurationGeneration
                      '''
                    }
                  }
                }
              }
            }catch(Exception ex){
              failRun()
              throw ex
            }
          }
        }
      }

      stage ("Post Memory Leak Testrun") {
        when {
          expression { env.JOB_NAME.contains(memory_leak_job_name) }
        }
        stages {
          stage('Push memory leak summary into repo') {
            steps {
              script {
                try {
                  dir('hermes-data/memory_leak_test') {
                    pushHermesDataFile('memory_leak_summary.csv')
                  }
                } catch(Exception ex){
                    failRun()
                    throw ex
                }
              }
            }
          }
          stage ('Send Memory Leak Alert Notification') {
            steps {
              script {
                try {
                  dir('hermes-data/memory_leak_test') {
                    sendAlertNotification('memory_leak')
                  }
                } catch(Exception ex){
                    failRun()
                    throw ex
                }
              }
            }
          }
          stage ('Graph') {
            steps {
              script {
                try {
                  plot csvFileName: 'plot-leaksummary.csv',
                    csvSeries: [[
                                file: 'memory_leak_summary.csv',
                                exclusionValues: '',
                                displayTableFlag: false,
                                inclusionFlag: 'OFF',
                                url: '']],
                  group: 'Memory Leak',
                  title: 'Memory Leak Summary',
                  style: 'line',
                  exclZero: false,
                  keepRecords: false,
                  logarithmic: false,
                  numBuilds: '',
                  useDescr: false,
                  yaxis: 'Leak Summary (bytes)',
                  yaxisMaximum: '',
                  yaxisMinimum: ''
                } catch(Exception ex){
                    failRun()
                    throw ex
                }
              }
            }
          }
        }
      }

      stage ("Post Performance Testrun") {
        when {
          expression { env.JOB_NAME.contains(performance_test_job_name) }
        }
        stages {
          stage('Collect Performance Transaction Rate') {
            steps {
              script {
                try {
                  dir('blockchain/hermes/suites') {
                    withCredentials([string(credentialsId: 'BUILDER_ACCOUNT_PASSWORD', variable: 'PASSWORD')]) {
                      sh '''
                        echo "Collect Transaction Rate from this run..."
                        echo "${PASSWORD}" | sudo -SE ./update_performance_result.sh --resultsDir "${performance_test_logs}"
                      '''
                    }
                  }
                } catch(Exception ex){
                    failRun()
                    throw ex
                }
              }
            }
          }
          stage('Push performance transaction rate into repo') {
            steps {
              script {
                try {
                  dir('hermes-data/performance_test') {
                    pushHermesDataFile('perf_testrun_summary.csv')
                  }
                } catch(Exception ex){
                    failRun()
                    throw ex
                }
              }
            }
          }
          stage ('Send Performance Test Alert Notification') {
            steps {
              dir('hermes-data/performance_test') {
                sendAlertNotification('performance')
              }
            }
          }
          stage ('Graph') {
            steps {
              script {
                try {
                  plot csvFileName: 'plot-summary.csv',
                    csvSeries: [[
                                file: 'perf_testrun_summary.csv',
                                exclusionValues: '',
                                displayTableFlag: false,
                                inclusionFlag: 'OFF',
                                url: '']],
                  group: 'Performance Test Transaction Rate',
                  title: 'Performance Test Transaction Rate',
                  style: 'line',
                  exclZero: false,
                  keepRecords: false,
                  logarithmic: false,
                  numBuilds: '',
                  useDescr: false,
                  yaxis: 'Performance Test Transaction Rate',
                  yaxisMaximum: '',
                  yaxisMinimum: ''
                } catch(Exception ex){
                    failRun()
                    throw ex
                }
              }
            }
          }
        }
      }

      stage("Save to artifactory"){
        when {
          expression {
            env.JOB_NAME.contains(master_branch_job_name)
          }
        }
        steps{
          script {
            try{
              withCredentials([string(credentialsId: 'ARTIFACTORY_API_KEY', variable: 'ARTIFACTORY_API_KEY')]) {
                // Pass in false for whether to tag as latest because VMware's
                // artifactory does not allow re-using a tag.
                pushDockerImage(env.internal_agent_repo, env.docker_tag, false)
                pushDockerImage(env.internal_asset_transfer_repo, env.docker_tag, false)
                pushDockerImage(env.internal_concord_repo, env.docker_tag, false)
                pushDockerImage(env.internal_ethrpc_repo, env.docker_tag, false)
                pushDockerImage(env.internal_fluentd_repo, env.docker_tag, false)
                pushDockerImage(env.internal_helen_repo, env.docker_tag, false)
                pushDockerImage(env.internal_persephone_metadata_repo, env.docker_tag, false)
                pushDockerImage(env.internal_persephone_provisioning_repo, env.docker_tag, false)
                // pushDockerImage(env.internal_persephone_fleet_repo, env.docker_tag, false)
                pushDockerImage(env.internal_ui_repo, env.docker_tag, false)
                pushDockerImage(env.internal_contract_compiler_repo, env.docker_tag, false)
              }
            }catch(Exception ex){
              failRun()
              throw ex
            }
          }
        }
      }

      stage("Release") {
        when {
          environment name: 'deploy', value: 'true'
        }
        steps {
          script{
            try{
              dir('blockchain') {
                createAndPushGitTag(env.version_param)
              }

              withCredentials([string(credentialsId: 'BLOCKCHAIN_REPOSITORY_WRITER_PWD', variable: 'DOCKERHUB_PASSWORD')]) {
                sh '''
                  docker login -u blockchainrepositorywriter -p "${DOCKERHUB_PASSWORD}"
                '''
              }

              script {
                sh '''
                  docker tag ${internal_agent_repo}:${docker_tag} ${release_agent_repo}:${docker_tag}
                  docker tag ${internal_asset_transfer_repo}:${docker_tag} ${release_asset_transfer_repo}:${docker_tag}
                  docker tag ${internal_concord_repo}:${docker_tag} ${release_concord_repo}:${docker_tag}
                  docker tag ${internal_ethrpc_repo}:${docker_tag} ${release_ethrpc_repo}:${docker_tag}
                  docker tag ${internal_fluentd_repo}:${docker_tag} ${release_fluentd_repo}:${docker_tag}
                  docker tag ${internal_helen_repo}:${docker_tag} ${release_helen_repo}:${docker_tag}
                  docker tag ${internal_persephone_metadata_repo}:${docker_tag} ${release_persephone_metadata_repo}:${docker_tag}
                  docker tag ${internal_persephone_provisioning_repo}:${docker_tag} ${release_persephone_provisioning_repo}:${docker_tag}
                  # docker tag ${internal_persephone_fleet_repo}:${docker_tag} ${release_persephone_fleet_repo}:${docker_tag}
                  docker tag ${internal_ui_repo}:${docker_tag} ${release_ui_repo}:${docker_tag}
                  docker tag ${internal_contract_compiler_repo}:${docker_tag} ${release_contract_compiler_repo}:${docker_tag}
                '''
                pushDockerImage(env.release_agent_repo, env.docker_tag, true)
                pushDockerImage(env.release_asset_transfer_repo, env.docker_tag, true)
                pushDockerImage(env.release_concord_repo, env.docker_tag, true)
                pushDockerImage(env.release_ethrpc_repo, env.docker_tag, true)
                pushDockerImage(env.release_fluentd_repo, env.docker_tag, true)
                pushDockerImage(env.release_helen_repo, env.docker_tag, true)
                // pushDockerImage(env.release_persephone_metadata_repo, env.docker_tag, true)
                // pushDockerImage(env.release_persephone_provisioning_repo, env.docker_tag, true)
                // pushDockerImage(env.release_persephone_fleet_repo, env.docker_tag, true)
                pushDockerImage(env.release_ui_repo, env.docker_tag, true)
                pushDockerImage(env.release_contract_compiler_repo, env.docker_tag, true)
              }

              dir('blockchain/vars') {
                script {
                  release_notification_address_file = "release_notification_recipients.txt"

                  if (fileExists(release_notification_address_file)) {
                    release_notification_recipients = readFile(release_notification_address_file).replaceAll("\n", " ")
                    emailext body: "Changes: \n" + getChangesSinceLastTag(),
                         to: release_notification_recipients,
                         subject: "[Build] Concord version " + env.version_param + " has been pushed to DockerHub."
                  }
                }
              }
            }catch(Exception ex){
              failRun()
              throw ex
            }
          }
        }
      }

      stage("Success") {
        steps {
          script{
            passRun()
          }
        }
      }
    }// End stages

    post {
      always {
        script{
          command = "docker logout"
          retryCommand(command, false)

          command = "docker logout athena-docker-local.artifactory.eng.vmware.com"
          retryCommand(command, false)
        }

        // Files created by the docker run belong to root because they were created by the docker process.
        // That will make the subsequent run unable to clean the workspace.  Just make the entire workspace dir
        // belong to builder to catch any future files.
        dir(env.WORKSPACE){
          withCredentials([string(credentialsId: 'BUILDER_ACCOUNT_PASSWORD', variable: 'PASSWORD')]) {
            sh '''
              echo "${PASSWORD}" | sudo -S chown -R builder:builder .
            '''
          }
        }

        archiveArtifacts artifacts: "**/*.log", allowEmptyArchive: true
        archiveArtifacts artifacts: "**/*.json", allowEmptyArchive: true
        archiveArtifacts artifacts: "**/*.html", allowEmptyArchive: true

        echo 'Sending email notification...'
        emailext body: "${currentBuild.currentResult}: Job ${env.JOB_NAME} build ${env.BUILD_NUMBER}\n More info at: ${env.BUILD_URL}",
        recipientProviders: [[$class: 'DevelopersRecipientProvider'], [$class: 'RequesterRecipientProvider']],
        subject: "Jenkins Build ${currentBuild.currentResult}: Job ${env.JOB_NAME}"

      }
    }
  }
}

// The user's parameter is top priority, and if it fails, let an exception be thrown.
// First, tries to fetch at branch_or_commit.
// Next, get master.
// Next, try to get the branch.
// Returns the short form commit hash.
String getRepoCode(repo_url, branch_or_commit){
  refPrefix = "refs/heads/"

  if (branch_or_commit && branch_or_commit.trim()){
    // We don't know if this was a branch or a commit, so don't add the refPrefix.
    checkoutRepo(repo_url, branch_or_commit)
  }else if (env.gitlabSourceBranch && env.gitlabSourceBranch.trim()){
    // When launched via gitlab triggering the pipeline plugin, there is a gitlabSourceBranch
    // environment variable.
    checkoutRepo(repo_url, refPrefix + env.gitlabSourceBranch)
  }else{
    // This was launched some other way. Just get latest.
    checkoutRepo(repo_url, "master")
  }

  return sh (
    script: 'git rev-parse --short HEAD',
    returnStdout: true
  ).trim()
}

// All that varies for each repo is the branch, so wrap this very large call.
void checkoutRepo(repo_url, branch_or_commit){
  checkout([$class: 'GitSCM', branches: [[name: branch_or_commit]], doGenerateSubmoduleConfigurations: false, extensions: [[$class: 'SubmoduleOption', disableSubmodules: false, parentCredentials: true, recursiveSubmodules: true, reference: '', trackingSubmodules: false]], submoduleCfg: [], userRemoteConfigs: [[credentialsId: 'GITLAB_LDAP_CREDENTIALS', url: repo_url]]])
}

// Given a repo and tag, pushes a docker image to whatever repo we
// are currently logged into (set up by the caller).  If tagAsLatest
// is set to true, that image will be re-tagged as latest and pushed
// again.
void pushDockerImage(repo, tag, tagAsLatest){
  if (repo.contains(env.internal_repo_name)){
    // Re-pushing to artifactory will trigger an error.
    component = repo.split("eng.vmware.com")[1]
    apiLookupString = env.internal_repo_name + component + "/" + tag

    if (existsInArtifactory(apiLookupString)){
      return
    }
  }

  retryCommand("docker push ${repo}:${tag}", true)

  if(tagAsLatest){
    command = "docker tag ${repo}:${tag} ${repo}:latest && docker push ${repo}:latest"
    retryCommand(command, true)
  }
}

// Creates a git tag and commits it. Must be called when the pwd is the
// source git directory.
void createAndPushGitTag(tag){
  sh (
    script: "git tag -a ${tag} -m 'Version tag created by the build system'",
    returnStdout: false
  )

  sh (
    script: "git push origin ${tag}",
    returnStdout: false
  )
}

// Returns all changes since the last git tag.
String getChangesSinceLastTag(){
  return sh (
    script: 'git log `git tag -l --sort=-v:refname | head -n 1`..HEAD',
    returnStdout: true
  ).trim()
}

// Use groovy to create and return json for the version and commit
// for this run.
void createVersionInfo(version, commit){
  versionObject = [:]
  versionObject.version = version
  versionObject.commit = commit
  return new JsonOutput().toJson(versionObject)
}

void pushHermesDataFile(fileToPush){
  echo "git add"
  sh (
    script: "git add ${fileToPush}",
    returnStdout: false
  )
  echo "git commit"
  sh (
    script: "git commit -m 'Update summary file'",
    returnStdout: false
  )

  echo "git push"
  sh (
    script: "git push origin master",
    returnStdout: false
  )
}

void sendAlertNotification(test_name) {
  if (test_name == 'memory_leak') {
    memory_leak_spiked_log = new File(env.mem_leak_test_logs, "memory_leak_spiked.log").toString()
    if (fileExists(memory_leak_spiked_log)) {
      echo 'ALERT: Memory Leak spiked up'

      memory_leak_alert_notification_address_file = "memory_leak_alert_recipients.txt"
      if (fileExists(memory_leak_alert_notification_address_file)) {
        memory_leak_alert_notification_recipients = readFile(memory_leak_alert_notification_address_file).replaceAll("\n", " ")
        echo 'Sending ALERT email notification...'
        emailext body: "Memory Leak Spiked up in build: ${env.BUILD_NUMBER}\n\n More info at: ${env.BUILD_URL}\nDownload Valgrind Log file (could be > 10 MB): ${env.BUILD_URL}artifact/testLogs/MemoryLeak/valgrind_concord1.log\n\nGraph: ${JOB_URL}plot",
        to: memory_leak_alert_notification_recipients,
        subject: "ALERT: Memory Leak Spiked up in build ${env.BUILD_NUMBER}"
      }
    }
  }

  if (test_name == 'performance') {
    performance_test_spiked_log = new File(env.performance_test_logs, "performance_transaction_rate_spiked.log").toString()
    if (fileExists(performance_test_spiked_log)) {
      echo 'ALERT: Performance Transaction Rate spiked up in this run'

      performance_test_alert_notification_address_file = "performance_test_alert_recipients.txt"
      if (fileExists(performance_test_alert_notification_address_file)) {
        performance_test_alert_notification_recipients = readFile(performance_test_alert_notification_address_file).replaceAll("\n", " ")
        echo 'Sending ALERT email notification...'
        emailext body: "Performance Transaction Rate Spiked up in build: ${env.BUILD_NUMBER}\n\n More info at: ${env.BUILD_URL}\nPerformance Result Log file: ${env.BUILD_URL}artifact/testLogs/PerformanceTest/performance_result.log\n\nGraph: ${JOB_URL}plot",
        to: performance_test_alert_notification_recipients,
        subject: "ALERT: Performance Transaction Rate Spiked up in build ${env.BUILD_NUMBER}"
      }
    }
  }
}

// Uses the artifactory REST API to return whether the passed in object
// exists in the VMware artifactory. The passed in object is the path
// seen in the Artifactory GUI.  e.g.
// athena-docker-local/test/concord-core/2ef3010
Boolean existsInArtifactory(String path){
  echo "Checking for existence of '" + path + "' in the VMware artifactory"
  found = false
  baseUrl = "https://build-artifactory.eng.vmware.com/artifactory/api/storage/"
  resultJsonFile = "artifactoryResult.json"
  curlCommand = "curl -s -H 'X-JFrog-Art-Api: " + env.ARTIFACTORY_API_KEY + "' " + baseUrl + path
  curlCommand += " -o " + resultJsonFile
  retryCurl(curlCommand, true)

  // If it is there, we get a structure like this:
  // {
  //   "repo" : "athena-docker-local",
  //   "path" : "/test/concord-core/2ef3010",
  //   ...
  //
  // If not, we get:
  // {
  //   "errors" : [ {
  //     "status" : 404,
  //     "message" : "Unable to find item"
  //   } ]
  // }

  resultJson = readFile(resultJsonFile)
  resultObj = new JsonSlurperClassic().parseText(resultJson)

  if (resultObj.path){
    echo "Found " + path
    return true
  }else{
    echo "Did not find " + path
    return false
  }
}

// Given a command, execute it, retrying a few
// times if there is an error. Returns true if
// the command succeeds.  If the command fails:
//   - Raises an exception if failOnError is true.
//   - Returns false if failOnError is false.
// DO NOT USE THIS DIRECTLY FOR CURL, as curl exits with 0
// for cases we would want to retry.
Boolean retryCommand(command, failOnError){
  tries = 0
  maxTries = 10
  sleepTime = 10

  while (tries < maxTries){
    tries += 1

    status = sh(
      script: command,
      returnStatus: true
    )

    if (status == 0){
      return true
    }else{
      echo "Command '" + command + "' failed."

      if (tries < maxTries){
        echo "Retrying in " + sleepTime + " seconds."
        sleep(sleepTime)
      }
    }
  }

  msg = "Failed to run the command '" + command + "'."

  if(failOnError){
    error(msg)
  }else{
    echo(msg)
    return false
  }
}

// Given a curl command (without the --dump-header parameter),
// run it, and retry if the header indicates a problem.
// Returns true if the command succeeds.  If the command fails:
//   - Raises an exception if failOnError is true.
//   - Returns false if failOnError is false.
Boolean retryCurl(command, failOnError){
  tries = 0
  maxTries = 10
  sleepTime = 10
  headerFile = "header.txt"
  command += " --dump-header " + headerFile

  sh(script: "rm -f " + headerFile)

  while (tries < maxTries){
    tries += 1

    // The retryCommand function will repeat until we get
    // a nonzero exit code, which covers things like a typo
    // in the protocol or the server not responding at all.
    commandResult = retryCommand(command, failOnError)

    if(!commandResult){
      return false
    }else{
      headers = readFile(headerFile)
      statusHeader = headers.readLines()[0]
      statusCode = statusHeader.split(" ")[1]

      if(statusCode == "500" || statusCode == "503"){
        echo "Attempt " + tries + " of command '" + command + "', returned status: '" + statusHeader + "'"

        if(tries < maxTries){
          echo "Retrying in " + sleepTime + " seconds"
          sleep(sleepTime)
        }
      }
      else{
        return true
      }
    }
  }

  msg = "Failed to run '" + command + "'."

  if(failOnError){
    error(msg)
  }else{
    echo(msg)
    return false
  }
}

// Called when it begins.
// Don't call for individual stages.
void startRun(){
  updateGitlabCommitStatus(name: "Jenkins Run", state: "running")
}

// Called when it is successful.
void passRun(){
  updateGitlabCommitStatus(name: "Jenkins Run", state: "success")
}

// Called when it fails.
void failRun(){
  updateGitlabCommitStatus(name: "Jenkins Run", state: "failed")
}

// Given a host to connect to, use ssh-keygen to see if we have
// its ssh key in known_hosts. If not, use ssh-keyscan to fetch it,
// then verify with ssh-keygen.
void handleKnownHosts(host){
  // By setting returnStatus, we will get an exit code instead of
  // having the entire Jenkins run fail.
  status = sh (
    script: "ssh-keygen -F " + host,
    returnStatus: true
  )

  if(status != 0){
    // ssh-keyscan throws a nice error; let it bubble up.
    sh (
      script: "ssh-keyscan -H " + host + " >> ~/.ssh/known_hosts",
    )

    status = sh (
      script: "ssh-keygen -F " + host,
      returnStatus: true
    )

    if(status != 0){
      error("Unable to retrieve the ssh key for " + host)
    }
  }
}

Boolean has_repo_changed(directory){
  // Check if arg: directory had a diff change with master
  absolute_path = new File(env.blockchain_root, directory).toString()
  status = sh (
    script: "git diff origin/master --name-only --exit-code '" + absolute_path + "'",
    returnStatus: true
  )

  if(status != 0){
    // There was a change in git diff
    return true
  } else{
    // There was NO change in git diff
    return false
  }
}<|MERGE_RESOLUTION|>--- conflicted
+++ resolved
@@ -443,14 +443,10 @@
                       sh '''
                         # So test suites not using sudo can write to test_logs.
                         mkdir "${test_log_root}"
-<<<<<<< HEAD
-                        echo "${PASSWORD}" | sudo -S "${python}" main.py SampleDAppTests --dockerComposeFile ../docker/docker-compose.yml --resultsDir "${sample_dapp_test_logs}" --runConcordConfigurationGeneration
-=======
 
                         # Make sure the test framework itself can run a basic test suite.
                         echo "${PASSWORD}" | sudo -S "${python}" main.py SampleSuite --resultsDir "${sample_suite_test_logs}"
                         echo "${PASSWORD}" | sudo -S "${python}" main.py AssetTransferTests --dockerComposeFile ../docker/docker-compose.yml --resultsDir "${asset_transfer_test_logs}" --runConcordConfigurationGeneration
->>>>>>> 6b8f106a
                         echo "${PASSWORD}" | sudo -S "${python}" main.py CoreVMTests --dockerComposeFile ../docker/docker-compose.yml --resultsDir "${core_vm_test_logs}" --runConcordConfigurationGeneration
                         echo "${PASSWORD}" | sudo -S "${python}" main.py HelenAPITests --dockerComposeFile ../docker/docker-compose.yml --resultsDir "${helen_api_test_logs}" --runConcordConfigurationGeneration
                         echo "${PASSWORD}" | sudo -S "${python}" main.py ExtendedRPCTests --dockerComposeFile ../docker/docker-compose.yml --resultsDir "${extended_rpc_test_logs}" --runConcordConfigurationGeneration
